import logging
import os
from typing import Callable, Iterable

import gradio as gr
import uvicorn
import yaml
from fastapi import FastAPI
from fastapi.staticfiles import StaticFiles
from pydantic import BaseModel

from tapeagents.io import load_tapes

from tapeagents.observe import retrieve_tape_llm_calls

from .core import Tape
from .rendering import BasicRenderer

logger = logging.getLogger(__name__)


class TapeBrowser:
    """
    Base class for tape browser GUI.
    Displays the list of tapes from the files in the folder, allows to select the file with a bunch of tapes
    and then select tape and view it. Allows to navigate between parent and children tapes by links.
    """

    def __init__(
        self,
        tape_cls: type[BaseModel],
        tapes_folder: str,
        renderer: BasicRenderer,
        file_extension: str = ".yaml",
    ):
        self.tape_cls = tape_cls
        self.file_extension: str = file_extension
        self.tapes_folder: str = tapes_folder
        self.renderer: BasicRenderer = renderer
        self.files: list[str] = []
        self.tape_index: dict[str, tuple[int, int]] = {}
        self.tape_children: dict[str, list[str]] = {}
        self.request: gr.Request | None = None
        self.selected_tape: int = 0
        self.tapes: list[Tape] = []
        self.llm_calls: dict = {}

    def load_tapes(self, fname: str) -> list[Tape]:
        fpath = os.path.join(self.tapes_folder, fname)
        tapes = load_tapes(self.tape_cls, fpath)
        logger.info(f"{len(tapes)} tapes loaded from {fname}")
        return tapes

    def load_prompts(self):
        self.prompts = retrieve_tape_llm_calls(self.tapes)

    def get_steps(self, tape: Tape) -> list:
        return tape.steps

    def get_context(self, tape: Tape) -> list:
        return getattr(tape.context, "steps", [])

    def get_tape_files(self) -> list[str]:
        files = sorted([f for f in os.listdir(self.tapes_folder) if f.endswith(self.file_extension)])
        assert files, f"No files found in {self.tapes_folder}"
        logger.info(f"{len(files)} files found in {self.tapes_folder}")
        indexed = 0
        nonempty_files = []
        for i, file in enumerate(files):
            if file in self.files:
                continue  # already indexed
            tapes = self.load_tapes(file)
            if not len(tapes):
                logger.warning(f"File {file} does not contain any known tapes, skip")
                continue
            for j, tape in enumerate(tapes):
                tape_id = tape.metadata.id
                parent_id = tape.metadata.parent_id
                if tape_id:
                    if tape_id in self.tape_index and self.tape_index[tape_id] != (i, j):
                        raise ValueError(
                            f"Duplicate tape id {tape_id}. Both in {self.tape_index[tape_id]} and {(i, j)}"
                        )
                    indexed += 1
                    self.tape_index[tape_id] = (i, j)
                    if parent_id:
                        if parent_id not in self.tape_children:
                            self.tape_children[parent_id] = []
                        self.tape_children[parent_id].append(tape_id)
            nonempty_files.append(file)
        logger.info(f"Indexed {indexed} new tapes, index size: {len(self.tape_index)}")
        logger.info(f"{len(self.tape_children)} tapes with children found")
        return nonempty_files

    def get_tape_label(self, tape: Tape) -> str:
        label = ""
        parent_tape_id = tape.metadata.parent_id
        tape_id = tape.metadata.id
        if tape_id:
            label += f"<br><b>ID: {tape_id}</b>"
        if parent_tape_id:
            if parent_tape_id in self.tape_index:
                logger.info(f"Tape index value {self.tape_index[parent_tape_id]}")
                fid, tid = self.tape_index[parent_tape_id]
                logger.info(f"Parent tape {parent_tape_id} found in {self.files[fid]}")
                tape_name = f"{self.files[fid]}/{tid}"
                label += f'<br>Parent Tape: <a href="?tape_id={parent_tape_id}">{tape_name}</a>'
            else:
                label += f"<br>Parent tape: {parent_tape_id}"
        if tape_id and tape_id in self.tape_children:
            children = []
            for cid in self.tape_children[tape_id]:
                tape_name = f"{self.files[self.tape_index[cid][0]]}/{self.tape_index[cid][1]}"
                children.append(f'<div style="margin-left:2em;"><a href="?tape_id={cid}">{tape_name}</a></div>')
            label += f"<br>Children tapes:<br>{''.join(children)}"
        label += f"<br>Length: {len(tape)} steps"
        if tape.metadata:
            m = {k: v for k, v in tape.metadata.model_dump().items() if k not in ["id", "parent_id"]}
            label += f'<h3>Metadata</h3><div style="white-space: pre-wrap;">{yaml.dump(m, allow_unicode=True)}</div>'
        return label

    def get_file_label(self, filename: str, tapes: list[Tape]) -> str:
        tapelengths = [len(tape) for tape in tapes]
        tapelen = sum(tapelengths) / len(tapelengths)
        return f"<h3>{len(self.tape_index)} indexed tapes in {len(self.files)} files<br>{len(tapes)} tapes in the current file<br>Avg. tape length: {tapelen:.1f} steps</h3>"

    def get_tape_name(self, i: int, tape: Tape) -> str:
        return f"Tape {i}"

    def update_view(self, selected_file: str):
        logger.info(f"Loading tapes from {selected_file}")
        self.tapes = self.load_tapes(selected_file)
        self.load_prompts()
        file_label = self.get_file_label(selected_file, self.tapes)
        tape_names = [(self.get_tape_name(i, tape), i) for i, tape in enumerate(self.tapes)]
        logger.info(f"Selected file: {selected_file}, selected tape: {self.selected_tape}")
        files = gr.Dropdown(self.files, label="File", value=selected_file)  # type: ignore
        tape_names = gr.Dropdown(tape_names, label="Tape", value=self.selected_tape)  # type: ignore
        tape_html, label = self.update_tape_view(self.selected_tape)
        return files, tape_names, file_label, tape_html, label

    def update_tape_view(self, tape_id: int) -> tuple[str, str]:
        logger.info(f"Loading tape {tape_id}")
        if tape_id >= len(self.tapes):
            logger.error(f"Tape {tape_id} not found in the index")
            return f"<h1>Failed to load tape {tape_id}</h1>", ""
        tape = self.tapes[tape_id]
        label = self.get_tape_label(tape)
        steps = self.get_steps(tape)
        step_views = []
        last_prompt_id = None
<<<<<<< HEAD
        for i, s in enumerate(steps):
            view = self.renderer.render_step(s, i)
            prompt_id = s.metadata.prompt_id
            if prompt_id in self.prompts and prompt_id != last_prompt_id:
                prompt_view = self.renderer.render_llm_call(
                    self.prompts[prompt_id].prompt,
                    self.prompts[prompt_id].output,
                    metadata=self.prompts[prompt_id].__dict__
                )
=======
        for i, step in enumerate(steps):
            view = self.renderer.render_step(step, i)
            prompt_id = step.metadata.prompt_id
            if prompt_id in self.llm_calls and prompt_id != last_prompt_id:
                prompt_view = self.renderer.render_llm_call(self.llm_calls[prompt_id])
>>>>>>> d9485a72
                view = prompt_view + view
            step_views.append(view)
            last_prompt_id = prompt_id
        steps_html = "".join(step_views)
        context_html = "".join(self.renderer.render_step(s, j) for j, s in enumerate(self.get_context(tape)))
        html = f"{self.renderer.style}{self.renderer.context_header}{context_html}"
        html += f"{self.renderer.steps_header}{steps_html}"
        return html, label

    def reload_tapes(self, selected_file: str):
        logger.info(f"Reloading tapes from {selected_file}")
        return self.update_view(selected_file)

    def switch_file(self, selected_file: str):
        logger.info(f"Switching to file {selected_file}")
        self.selected_tape = 0
        return self.update_view(selected_file)

    def launch(self, server_name: str = "0.0.0.0", port=7860, debug: bool = False, static_dir: str = ""):
        def get_request_params(request: gr.Request):
            self.request = request
            tape_id = self.request.query_params.get("tape_id")
            self.files = self.get_tape_files()
            selected_file = self.files[0]
            if tape_id and tape_id in self.tape_index:
                i, j = self.tape_index[tape_id]
                selected_file = self.files[i]
                self.selected_tape = j
                logger.info(f"Selected tape {selected_file}/{j} from query params")
            return self.update_view(selected_file)

        with gr.Blocks(analytics_enabled=False) as blocks:
            with gr.Row():
                with gr.Column(scale=4):
                    tape_view = gr.HTML("")
                with gr.Column(scale=1):
                    reload_button = gr.Button("Reload Tapes")
                    file_selector = gr.Dropdown([], label="File")
                    file_label = gr.HTML("")
                    tape_selector = gr.Dropdown([], label="Tape")
                    tape_label = gr.HTML("")
                    reload_button.click(
                        fn=self.reload_tapes,
                        inputs=[file_selector],
                        outputs=[file_selector, tape_selector, file_label, tape_view, tape_label],
                    )
            tape_selector.input(fn=self.update_tape_view, inputs=tape_selector, outputs=[tape_view, tape_label])
            file_selector.input(
                fn=self.switch_file,
                inputs=file_selector,
                outputs=[file_selector, tape_selector, file_label, tape_view, tape_label],
            )
            blocks.load(
                get_request_params,
                None,
                outputs=[file_selector, tape_selector, file_label, tape_view, tape_label],
            )
        if static_dir:
            logger.info(f"Starting FastAPI server with static dir {static_dir}")
            # mount Gradio app to FastAPI app
            app = FastAPI()
            app.mount("/static", StaticFiles(directory=static_dir), name="static")
            app = gr.mount_gradio_app(app, blocks, path="/")
            uvicorn.run(app, host=server_name, port=port)
        else:
            blocks.launch(server_name=server_name, debug=debug)<|MERGE_RESOLUTION|>--- conflicted
+++ resolved
@@ -149,23 +149,11 @@
         steps = self.get_steps(tape)
         step_views = []
         last_prompt_id = None
-<<<<<<< HEAD
-        for i, s in enumerate(steps):
-            view = self.renderer.render_step(s, i)
-            prompt_id = s.metadata.prompt_id
-            if prompt_id in self.prompts and prompt_id != last_prompt_id:
-                prompt_view = self.renderer.render_llm_call(
-                    self.prompts[prompt_id].prompt,
-                    self.prompts[prompt_id].output,
-                    metadata=self.prompts[prompt_id].__dict__
-                )
-=======
         for i, step in enumerate(steps):
             view = self.renderer.render_step(step, i)
             prompt_id = step.metadata.prompt_id
             if prompt_id in self.llm_calls and prompt_id != last_prompt_id:
                 prompt_view = self.renderer.render_llm_call(self.llm_calls[prompt_id])
->>>>>>> d9485a72
                 view = prompt_view + view
             step_views.append(view)
             last_prompt_id = prompt_id
