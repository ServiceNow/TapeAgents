--- conflicted
+++ resolved
@@ -1,11 +1,8 @@
-<<<<<<< HEAD
-import datetime
-=======
 """
 GUI for browsing tapes.
 """
 
->>>>>>> 4ce872c5
+import datetime
 import logging
 import os
 
@@ -14,21 +11,12 @@
 import yaml
 from fastapi import FastAPI
 from fastapi.staticfiles import StaticFiles
-from pydantic import BaseModel
-
-<<<<<<< HEAD
+
 from tapeagents.annotation import Annotation
+from tapeagents.core import Tape, TapeMetadata
 from tapeagents.io import load_tapes, stream_yaml_tapes
 from tapeagents.observe import retrieve_tape_llm_calls
-
-from .core import Step, Tape, TapeMetadata
-from .rendering import BasicRenderer
-=======
-from tapeagents.core import Tape
-from tapeagents.io import load_tapes
-from tapeagents.observe import retrieve_tape_llm_calls
 from tapeagents.renderers.basic import BasicRenderer
->>>>>>> 4ce872c5
 
 logger = logging.getLogger(__name__)
 
@@ -42,7 +30,7 @@
 
     def __init__(
         self,
-        tape_cls: type[BaseModel],
+        tape_cls: type[Tape],
         tapes_folder: str,
         renderer: BasicRenderer,
         file_extension: str = ".yaml",
@@ -190,7 +178,7 @@
             self.selected_tape = j
             logger.info(f"Selected tape {selected_file}/{j} from query params")
         return self.update_view(selected_file)
-    
+
     def save_annotation(self, step: int, annotation: str, tape_id: int):
         tape = self.tapes[tape_id]
         time_now = datetime.datetime.now().isoformat()
@@ -202,7 +190,7 @@
         with stream_yaml_tapes(self.annotation_file, "a") as saver:
             saver.save(annotator_tape)
         gr.Info(f'Saved an annotation to "{self.annotation_file}')
-    
+
     def create_blocks(self):
         with gr.Blocks(analytics_enabled=False) as blocks:
             with gr.Row():
@@ -230,21 +218,19 @@
                 outputs=[file_selector, tape_selector, file_label, tape_view, tape_label],
             )
             annotate_button.click(
-                fn=self.save_annotation,
-                inputs=[step_selector, annotation_text, tape_selector],
-                outputs=[]
+                fn=self.save_annotation, inputs=[step_selector, annotation_text, tape_selector], outputs=[]
             )
             blocks.load(
                 self.update_view_from_request,
                 None,
                 outputs=[file_selector, tape_selector, file_label, tape_view, tape_label],
             )
-        self.blocks = blocks
+        return blocks
 
     def launch(self, server_name: str = "0.0.0.0", port=7860, debug: bool = False, static_dir: str = ""):
         gr.set_static_paths(paths=["outputs/"])  # Allow HTML to load files (img) from this directory
-        
-        self.create_blocks()
+
+        self.blocks = self.create_blocks()
 
         if static_dir:
             logger.info(f"Starting FastAPI server with static dir {static_dir}")
@@ -254,8 +240,4 @@
             app = gr.mount_gradio_app(app, self.blocks, path="/")
             uvicorn.run(app, host=server_name, port=port)
         else:
-<<<<<<< HEAD
-            self.blocks.launch(server_name=server_name, debug=debug)
-=======
-            blocks.launch(server_name=server_name, server_port=port, debug=debug)
->>>>>>> 4ce872c5
+            self.blocks.launch(server_name=server_name, server_port=port, debug=debug)