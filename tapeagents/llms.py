"""
Wrapper for interacting with external and hosted large language models (LLMs).
"""

from __future__ import annotations

import datetime
import hashlib
import json
import logging
import os
import random
import threading
import time
from abc import ABC, abstractmethod
from collections import defaultdict
from itertools import zip_longest
from statistics import mean
from typing import Any, Callable, Generator

import litellm
import requests
from Levenshtein import ratio
from pydantic import BaseModel, Field
from tenacity import retry, stop_after_attempt, wait_exponential
from termcolor import colored

from .config import DB_DEFAULT_FILENAME
from .core import LLMOutput, Prompt, TrainingText
from .observe import LLMCall, observe_llm_call, retrieve_all_llm_calls
from .utils import FatalError, diff_strings

requests.packages.urllib3.disable_warnings()  # type: ignore
logging.getLogger("LiteLLM").setLevel(logging.WARNING)
logger = logging.getLogger(__name__)

TAPEAGENTS_LLM_TOKEN = "TAPEAGENTS_LLM_TOKEN"
cache_dir = os.getenv("_CACHE_DIR", ".cache")
assert os.path.exists(cache_dir), f"Cache directory {cache_dir} does not exist"
transformers = None


class LLMEvent(BaseModel):
    """An event class representing either a chunk of LLM output or the final LLM output.

    This class encapsulates events that occur during LLM processing, handling both
    intermediate chunks of output and the final complete output.

    Attributes:
        chunk (str, optional): A partial text output from the LLM stream.
        output (LLMOutput, optional): The complete output from the LLM.
        llm_call (LLMCall, optional): The entire LLMCall object.
    """

    chunk: str | None = None
    output: LLMOutput | None = None
    llm_call: LLMCall | None = None


class LLMStream:
    """A wrapper class for LLM generators that provides convenient iteration and output extraction.

    This class wraps a generator that yields LLMEvents and provides methods to:

    - Iterate through events
    - Extract complete LLM output
    - Get the assistant's response text

    LLMStream stores the LLM call object when the generator yields it.

    Attributes:
        generator: Generator yielding LLMEvents or None if empty
        prompt: The prompt used to generate the LLM response:

    Raises:
        ValueError: When trying to iterate null stream, when no output is produced,
                   or when output is not an assistant message with content
    """

    def __init__(self, generator: Generator[LLMEvent, None, None] | None, prompt: Prompt):
        self.generator = generator
        self.prompt = prompt

    def __bool__(self):
        return self.generator is not None

    def __iter__(self):
        if self.generator is None:
            raise ValueError("can't iterate a null stream")
        return self

    def __next__(self) -> LLMEvent:
        if self.generator is None:
            raise StopIteration
        event = next(self.generator)
        if event.llm_call:
            self.llm_call = event.llm_call
        return event

    def get_output(self) -> LLMOutput:
        """Returns first LLMOutput found in events"""
        for event in self:
            if event.output:
                return event.output
        raise ValueError("LLM did not produce an output")

    def get_text(self) -> str:
        """Returns content of first assistant message found"""
        o = self.get_output()
        if not o.role == "assistant" or o.content is None:
            raise ValueError("LLM did not produce an assistant message")
        return o.content


class LLM(BaseModel, ABC):
    """
    An abstract base class representing a Language Learning Model (LLM).

    This class defines the interface for interacting with different LLM implementations.
    It handles basic LLM functionality like token counting, generation, and logging.

    Attributes:
        model_name (str): Name of the LLM model
        parameters (dict): Model-specific parameters for generation
        context_size (int): Maximum context size in tokens (default: 32000)
        tokenizer_name (str): Name of the tokenizer used
        tokenizer (Any): Tokenizer instance
        token_count (int): Running count of tokens processed
        observe_llm_calls (bool): Flag to enable observation of LLM calls


    Note:
        This is an abstract class and requires implementation of the abstract methods
        in derived classes.
    """

    model_name: str
    parameters: dict = {}
    context_size: int = 32000
    tokenizer_name: str = ""
    tokenizer: Any = None
    observe_llm_calls: bool = True

    token_count: int = 0
    _log: list = []
    _stats: dict = defaultdict(list)

    @abstractmethod
    def generate(self, prompt: Prompt, **kwargs) -> LLMStream:
        """
        Generate text from a given prompt

        Args:
            prompt (Prompt): The prompt object containing messages to send to the LLM.
            **kwargs (dict, optional): Additional arguments to pass to the underlying LLM implementation.

        Returns:
            LLMStream: A stream of LLM events containing the model's response.
        """
        pass

    @abstractmethod
    def count_tokens(self, messages: list[dict] | str) -> int:
        """
        Count tokens in messages or text

        Args:
            messages (Union[List[Dict], str]): List of messages or text to count tokens in

        Returns:
            int: Number of tokens in the messages or text
        """
        pass

    @abstractmethod
    def make_training_text(self, prompt: Prompt, output: LLMOutput) -> TrainingText:
        """
        Create training text from prompt and output.

        Args:
            prompt (Prompt): The prompt object containing messages used to generate the output.
            output (LLMOutput): The output generated by the LLM.

        Returns:
            TrainingText: The training text object containing the prompt and output.
        """
        pass

    def get_info(self) -> dict:
        return {
            "model_name": self.model_name,
            "parameters": self.parameters,
            "context_size": self.context_size,
        }

    def get_token_costs(self) -> dict:
        """Returns prices for different kinds of tokens.

        See `result['input']` for the price of input tokens and
        `result['output']` for the price of output tokens respectively.
        """
        return {"input": 0, "output": 0}

    def log_output(self, prompt: Prompt, message: LLMOutput, cached: bool = False) -> None | LLMCall:
        """
        Logs the output of an LLM (Language Model) call along with its metadata.

        Args:
            prompt (Prompt): The prompt object containing the input messages for the LLM.
            message (LLMOutput): The output message generated by the LLM.
            cached (bool, optional): Indicates whether the output was retrieved from cache. Defaults to False.
        """

        start_log_output = time.time()
        prompt_length_tokens = self.count_tokens(prompt.messages)
        if message.content:
            output_length_tokens = (
                self.count_tokens(prompt.messages + [{"role": "assistant", "content": message.content}])
                - prompt_length_tokens
            )
        else:
            output_length_tokens = 0

        llm_call = LLMCall(
            timestamp=datetime.datetime.now().isoformat(),
            prompt=prompt,
            output=message,
            prompt_length_tokens=prompt_length_tokens,
            output_length_tokens=output_length_tokens,
            cached=cached,
            llm_info=self.get_info(),
        )
        self._stats["prompt_length_tokens"].append(prompt_length_tokens)
        self._stats["output_length_tokens"].append(output_length_tokens)
        token_costs = self.get_token_costs()
        llm_call.cost = (
            token_costs["input"] * llm_call.prompt_length_tokens + token_costs["output"] * llm_call.output_length_tokens
        )
        self._log.append(llm_call.model_dump())
        if self.observe_llm_calls:
            observe_llm_call(llm_call)
        time_log_output = time.time() - start_log_output
        self._stats["time_log_output"].append(time_log_output)
        return llm_call

    def get_stats(self) -> dict:
        return {
            "time_send_request": mean(self._stats["time_send_request"]) if self._stats["time_send_request"] else 0,
            "time_log_output": mean(self._stats["time_log_output"]) if self._stats["time_log_output"] else 0,
            "total_prompt_tokens": sum(self._stats["prompt_length_tokens"])
            if self._stats["prompt_length_tokens"]
            else 0,
            "total_output_tokens": sum(self._stats["output_length_tokens"])
            if self._stats["output_length_tokens"]
            else 0,
        }


# Use this variable to force all LLMs to use cache from the sqlite DB
# This is meant to be used for testing purposes only
_REPLAY_SQLITE: str = ""
# force replacement of the tokenizer during testing
_MOCK_TOKENIZER: str = ""


class CachedLLM(LLM):
    """A caching wrapper for LLM implementations that stores and retrieves previous LLM responses.

    This class implements caching functionality for LLM responses to avoid redundant API calls
    and enable replay of previous interactions. It supports both file-based caching and SQLite-based
    replay functionality for testing purposes.

    Attributes:
        use_cache (bool): Flag to enable/disable caching functionality. Defaults to False.
        stream (bool): Flag to enable/disable streaming responses. Defaults to False.
        _cache (dict): Internal cache storage mapping prompt keys to LLM responses.

    The cache can be initialized in two modes:
    1. SQLite replay mode: Used for testing, enforces cache hits only
    2. File-based cache mode: Stores responses in a jsonl file for persistence

    Cache keys are generated based on the prompt content, excluding the prompt ID.
    During testing (replay mode), exact text matching is used instead of hashing.
    """

    use_cache: bool = False
    stream: bool = False
    _cache: dict = {}

    def model_post_init(self, __content):
        if _REPLAY_SQLITE:
            self.use_cache = True
            self._cache = {}
            llm_calls = retrieve_all_llm_calls(_REPLAY_SQLITE)
            for llm_call in llm_calls:
                key = self.get_prompt_key(llm_call.prompt)
                self._cache[key] = [LLMEvent(output=llm_call.output)]
            logger.info(f"Enforced LLM cache from {_REPLAY_SQLITE}, {len(self._cache)} entries")
            return
        elif not self.use_cache:
            return
        param_hash = self._key(json.dumps({k: v for k, v in self.parameters.items() if k != "token"}))
        name = self.model_name.replace("/", "__")
<<<<<<< HEAD
        prefix = f"llm_cache_{name}_{param_hash}."
        self._cache_file = os.path.join(cache_dir, f"{prefix}{os.getpid()}.{threading.get_native_id()}.jsonl")
        for fname in os.listdir(cache_dir):
            if not fname.startswith(prefix):
                continue
            with open(os.path.join(cache_dir, fname)) as f:
=======
        self._cache_file = f"llm_cache_{name}_{param_hash}.jsonl"
        if os.path.exists(self._cache_file):
            logger.info(f"Use LLM Cache: {self._cache_file}")
            with open(self._cache_file) as f:
>>>>>>> d19d1e75
                for line in f:
                    key, event_dict = json.loads(line)
                    if key not in self._cache:
                        self._cache[key] = []
                    self._cache[key].append(event_dict)
<<<<<<< HEAD
        logger.info(f"Loaded {len(self._cache)} llm calls from cache")
=======
            logger.info(f"Loaded cache with {len(self._cache)} keys")
        else:
            logger.info(f"LLM cache file '{self._cache_file}' not found")
>>>>>>> d19d1e75

    def reindex_log(self):
        """
        Reindex the log data into cache.

        This method iterates through the log entries, validates each prompt and output,
        and adds them to the cache using the prompt key as index. Each entry is converted
        to an LLMEvent model before caching.

        Side Effects:
            - Updates the internal cache with log data
            - Logs the total number of reindexed entries at INFO level
        """
        cnt = 0
        for log_data in self._log:
            key = self.get_prompt_key(Prompt.model_validate(log_data["prompt"]))
            self._add_to_cache(key, LLMEvent(output=LLMOutput.model_validate(log_data["output"])).model_dump())
            cnt += 1
        logger.info(f"Reindexed {cnt} log entries")

    def _add_to_cache(self, key: str, event_dict: dict):
        if not self.use_cache:
            return
        if key not in self._cache:
            self._cache[key] = []
        self._cache[key].append(event_dict)
        with open(self._cache_file, "a") as f:
            f.write(json.dumps((key, event_dict), ensure_ascii=False) + "\n")

    def get_prompt_key(self, prompt: Prompt) -> str:
        prompt_text = json.dumps(prompt.model_dump(exclude={"id"}), ensure_ascii=False, sort_keys=True)
        return self._key(prompt_text)

    def _key(self, text: str) -> str:
        if _REPLAY_SQLITE:
            # use exact text as a key during testing
            return text
        return hashlib.md5(text.encode("utf-8")).hexdigest()

    def generate(self, prompt: Prompt, **kwargs) -> LLMStream:
        """Generate a response stream from the language model based on the given prompt.

        This method handles both cached and new responses, implementing a caching mechanism
        for LLM responses to avoid redundant API calls.

        Args:
            prompt (Prompt): The prompt object containing messages to send to the LLM.
            **kwargs (dict, optional): Additional arguments to pass to the underlying LLM implementation.

        Returns:
            LLMStream: A stream of LLM events containing the model's response.

        Raises:
            ValueError: If cache miss occurs when replay mode is enabled (_REPLAY_SQLITE is True).

        Notes:
            - If caching is enabled and the prompt exists in cache, returns cached response
            - If generating new response, tokens are counted and added to total token count
            - All generated events are cached for future use if caching is enabled
            - Output is logged through the logging system
        """

        def _implementation():
            key = self.get_prompt_key(prompt)
            if self.use_cache and key in self._cache:
                logger.debug(colored(f"LLM cache hit, {len(self._cache[key])} events", "green"))
                for event_dict in self._cache[key]:
                    event = LLMEvent.model_validate(event_dict)
                    if event.output is not None:
                        self.log_output(prompt, event.output, cached=True)
                    yield event
            else:
                if _REPLAY_SQLITE:
                    closest, score = closest_prompt(key, list(self._cache.keys()))
                    logger.error(
                        f"LLM cache miss, closest in cache has score {score:.3f}\nDIFF:\n{diff_strings(key, closest)}"
                    )
                    raise ValueError(f"LLM cache miss not allowed. Prompt key: {key}")
                toks = self.count_tokens(prompt.messages)
                self.token_count += toks
                logger.debug(f"{toks} prompt tokens, total: {self.token_count}")
                for event in self._generate(prompt, **kwargs):
                    self._add_to_cache(key, event.model_dump())
                    # note: the underlying LLM will log the output
                    yield event

        return LLMStream(_implementation(), prompt)

    @abstractmethod
    def _generate(self, prompt: Prompt, **kwargs) -> Generator[LLMEvent, None, None]:
        pass


class NoTokenizerError(ValueError):
    pass


class LiteLLM(CachedLLM):
    """A LiteLLM implementation of the LLM interface.

    This class provides integration with the LiteLLM library for making LLM API calls.
    It supports both streaming and non-streaming responses, token counting, and handles API timeouts with retries.
    Streaming responses are handled by yielding chunks of text as they arrive.
    Non-streaming responses return complete messages.

    Note:
        Function calling during streaming is not yet implemented and will raise NotImplementedError.
    """

    def count_tokens(self, messages: list[dict] | str) -> int:
        """
        Count the number of tokens in a message or string.

        Args:
            messages (Union[List[Dict], str]): List of messages or text to count tokens in.

        Returns:
            int: The number of tokens in the messages or text.
        """
        if isinstance(messages, str):
            return litellm.token_counter(model=self.model_name, text=messages)
        else:
            return litellm.token_counter(model=self.model_name, messages=messages)

    def get_token_costs(self):
        costs = litellm.model_cost.get(self.model_name)
        if costs is None:
            logger.info(f"Model {self.model_name} not found in the LiteLLM cost database")
            return {"input": 0, "output": 0}
        return {"input": costs["input_cost_per_token"], "output": costs["output_cost_per_token"]}

    def _generate(self, prompt: Prompt, **kwargs) -> Generator[LLMEvent, None, None]:
        while True:
            try:
                response = litellm.completion(
                    model=self.model_name,
                    messages=prompt.messages,
                    tools=prompt.tools,
                    stream=self.stream,
                    **self.parameters,
                )
                break
            except litellm.Timeout:
                logger.error("API Timeout, retrying in 1 sec")
                time.sleep(1.0)
            except tuple(litellm.LITELLM_EXCEPTION_TYPES) as e:
                logger.error(e)
                raise e
        if self.stream:
            buffer = []
            for part in response:
                assert isinstance(part, litellm.ModelResponse)
                if isinstance(part.choices[0], litellm.utils.StreamingChoices):
                    content_delta = part.choices[0].delta.content
                    if content_delta:
                        buffer.append(content_delta)
                        yield LLMEvent(chunk=content_delta)
                    tool_delta = part.choices[0].delta.tool_calls
                    if tool_delta:
                        raise NotImplementedError("TODO: streaming with function calls not implemented yet")
                else:
                    raise ValueError(f"Unexpected response {part.model_dump()}")
            output = LLMOutput(content="".join(buffer))
        else:
            assert isinstance(response, litellm.ModelResponse)
            assert isinstance(response.choices[0], litellm.utils.Choices)
            output = response.choices[0].message
        self.log_output(prompt, output)
        yield LLMEvent(output=output)

    def make_training_text(self, *args, **kwargs) -> TrainingText:
        """
        Generates the training text for the model.

        This method should be implemented by subclasses to provide the specific
        logic for creating the training text.

        Args:
            *args (list): Variable length argument list.
            **kwargs (dict, optional): Arbitrary keyword arguments.

        Returns:
            TrainingText: The generated training text.

        Raises:
            NotImplementedError: If the method is not implemented by a subclass.
        """
        raise NotImplementedError()


class TrainableLLM(CachedLLM):
    """
    Class for interacting with trainable language models through OpenAI-compatible API endpoints.

    This class implements functionality for both inference and training-related operations with
    language models served via Text Generation Inference (TGI) or vLLM endpoints that expose
    an OpenAI-compatible API interface. It supports both streaming and non-streaming modes,
    and includes methods for token counting and log probability calculations.

    Attributes:
        base_url (str): Base URL of the API endpoint
        api_token (str): Authentication token for API access
    """

    # TODO: use OpenAI Python client when the certificate issue is resolved.
    # TODO: consider using litellm

    base_url: str | list[str]
    api_token: str = Field(default="", exclude=True)
    collect_logprobs: bool = False

    def model_post_init(self, __context):
        super().model_post_init(__context)
        self.api_token = os.getenv(TAPEAGENTS_LLM_TOKEN, "")

    def get_base_url(self) -> str:
        """
        Returns the base URL for the API endpoint.
        """
        return (self.base_url if isinstance(self.base_url, str) else random.choice(self.base_url)).rstrip("/")

    def process_logprobs(self, prompt_token_ids, completion_logprobs) -> list[dict[str, Any]]:
        logprobs = []
        for id in prompt_token_ids:
            logprobs.append(
                {
                    "logprob": None,
                    "top_logprobs": [],
                    "token": self.tokenizer.decode([id]),
                    "token_id": id,
                    "generated": 0,
                }
            )
        for logprob in completion_logprobs:
            if logprob:
                try:
                    token_id = self.tokenizer.encode(logprob["token"], add_special_tokens=False)
                    if not len(token_id):
                        # TODO: how should we handle empty tokens?
                        continue
                    logprob.update(
                        {
                            "generated": 1,
                            "token_id": token_id[0],
                        }
                    )
                    logprobs.append(logprob)
                except Exception as e:
                    logger.error(f"Failed to process logprobs: {logprob}")
                    logger.error(e)

        return logprobs

    @retry(stop=stop_after_attempt(5), wait=wait_exponential(multiplier=1, min=2))
    def _generate(self, prompt: Prompt) -> Generator[LLMEvent, None, None]:
        headers = {"Content-Type": "application/json"}
        if self.api_token:
            headers |= {"Authorization": f"Bearer {self.api_token}"}
        data = {
            "model": self.model_name,
            "messages": prompt.messages,
            "stream": self.stream,
        }
        if self.collect_logprobs:
            data.update(
                {
                    "logprobs": 1,
                    "include_stop_str_in_output": True,
                    "skip_special_tokens": False,
                }
            )
        base_url = self.get_base_url()
        logger.debug(f"POST request to {base_url}/v1/chat/completions")
        start_send_request = time.time()
        r = requests.post(
            url=f"{base_url}/v1/chat/completions",
            json=data | self.parameters,
            headers=headers,
            stream=self.stream,
            verify=False,
        )
        time_send_request = time.time() - start_send_request
        self._stats["time_send_request"].append(time_send_request)
        if not r.ok:
            logger.error(f"Failed to get completion: {r.text}")
            r.raise_for_status()
        if self.stream:
            response_buffer = []
            for byte_payload in r.iter_lines():
                if byte_payload == b"\n":
                    continue
                payload = byte_payload.decode("utf-8")
                if payload.startswith("data:"):
                    if payload == "data: [DONE]":
                        continue
                    json_payload = json.loads(payload.lstrip("data:").rstrip("\n"))
                    response_delta = json_payload["choices"][0]["delta"].get("content", "")
                    if not response_delta:
                        continue
                    response_buffer.append(response_delta)
                    yield LLMEvent(chunk=response_delta)
            output = LLMOutput(content="".join(response_buffer))
        else:
            data = r.json()
            try:
                content = data["choices"][0]["message"]["content"]
                if not content:
                    logger.warning(f"Empty completion {data}")

                logprobs = None
                if self.collect_logprobs:
                    prompt_token_ids = self.tokenizer.apply_chat_template(
                        prompt.messages, add_special_tokens=True, add_generation_prompt=True
                    )
                    # prompt_decoded = self.tokenizer.decode(prompt_token_ids, skip_special_tokens=False)
                    completion_logprobs = data["choices"][0]["logprobs"]["content"]
                    logprobs = self.process_logprobs(prompt_token_ids, completion_logprobs)
                    # <end_of_turn> is the end of message for Gemma2B, eos_token is wrong for this model
                    for eos_str in [self.tokenizer.eos_token, "<end_of_turn>"]:
                        if content.endswith(eos_str):
                            # the eos was added in the case where self.collect_logprobs is True
                            # TapeAgents is not expecting the eos token in the completion
                            content = content[: -len(eos_str)]
            except Exception as e:
                logger.exception(f"Failed to parse llm response: {r}")
                raise e
        output = LLMOutput(content=content)
        llm_call = self.log_output(prompt, output)
        llm_call.logprobs = logprobs
        yield LLMEvent(output=output, llm_call=llm_call)

    def load_tokenizer(self):
        """
        Loads the tokenizer for the model.

        If the tokenizer is not already loaded, this method will import the
        `transformers` library and load the tokenizer using the model name or
        tokenizer name. If `_MOCK_TOKENIZER` is set, it will use that instead.

        Raises:
            ValueError: If neither `self.tokenizer_name` nor `self.model_name`
                        is provided and `_MOCK_TOKENIZER` is not set.
        """
        if self.tokenizer is None:
            global transformers
            if transformers is None:
                import transformers
            name = _MOCK_TOKENIZER if _MOCK_TOKENIZER else (self.tokenizer_name or self.model_name)
            self.tokenizer = transformers.AutoTokenizer.from_pretrained(name)

    def make_training_text(self, prompt: Prompt, output: LLMOutput) -> TrainingText:
        """
        Generates training text from a given prompt and LLM output.

        This method loads the tokenizer and uses it to create training text
        suitable for training a language model.

        Args:
            prompt (Prompt): The input prompt to generate training text from.
            output (LLMOutput): The output from the language model to be used in training.

        Returns:
            TrainingText: The generated training text.
        """
        self.load_tokenizer()
        return trainable_llm_make_training_text(prompt, output, self.tokenizer)

    def get_logprobs_token_ids(self, prompt_token_ids: list[int], completion_token_ids: list[int]) -> dict[str, Any]:
        if not self.tokenizer:
            self.load_tokenizer()

        headers = {"Content-Type": "application/json"}
        if self.api_token:
            headers |= {"Authorization": f"Bearer {self.api_token}"}

        generation_args = {
            "model": self.model_name,
            "prompt": prompt_token_ids + completion_token_ids,
            "temperature": 0.0,
            "max_tokens": 0,
            "logprobs": 0,
            "echo": True,
            "include_stop_str_in_output": True,  # self.include_stop_str_in_output,
            "skip_special_tokens": False,
            "n": 1,  # number of completions to generate
            "stream": False,  # return a single completion and not a stream of lines
        }
        base_url = self.base_url if isinstance(self.base_url, str) else random.choice(self.base_url)
        url = f"{base_url}/v1/completions"
        logger.debug(f"POST request to {url}")
        r = requests.post(url, json=generation_args, headers=headers, verify=False)
        r.raise_for_status()  # raise exception if status code is not in the 200s
        try:
            response = r.json()
            tokens = response["choices"][0]["logprobs"]["tokens"]
            logprobs = response["choices"][0]["logprobs"]["token_logprobs"]
        except Exception as e:
            raise RuntimeError(f"Generation API wrong response: {r.text}", e)
        logprobs = []
        completion_logprobs = response["choices"][0]["prompt_logprobs"][-len(completion_token_ids) :]
        for lp in completion_logprobs:
            if lp:
                for k, v in lp.items():
                    v.update({"generated": 0, "token_id": k})
                    logprobs.append(v)
        return {"content": logprobs}

    def get_logprobs_complete(self, prompt: str, output: str) -> dict[str, Any]:
        """
        Get the log probabilities of the tokens in the output given the prompt.

        This method sends a request to the language model API to generate the log probabilities
        for the tokens in the provided output, given the prompt. It uses the tokenizer to encode
        the prompt and output, and extracts the log probabilities from the API response.

        Args:
            prompt (str): The input prompt text.
            output (str): The output text for which log probabilities are to be calculated.

        Returns:
            list[float]: A list of log probabilities for each token in the output.

        Raises:
            RuntimeError: If the API response is not as expected or if there is a mismatch
                          between the tokens in the response and the provided output.
        """
        if not self.tokenizer:
            self.load_tokenizer()

        headers = {"Content-Type": "application/json"}
        if self.api_token:
            headers |= {"Authorization": f"Bearer {self.api_token}"}

        if self.tokenizer.bos_token and prompt.startswith(self.tokenizer.bos_token):
            prompt = prompt[len(self.tokenizer.bos_token) :]

        prompt_text = prompt + output
        generation_args = {
            "model": self.model_name,
            "prompt": prompt_text,
            "temperature": 0.0,
            "max_tokens": 0,
            "logprobs": 1,
            "echo": True,
            "include_stop_str_in_output": True,  # self.include_stop_str_in_output,
            "skip_special_tokens": False,
            "n": 1,  # number of completions to generate
            "stream": False,  # return a single completion and not a stream of lines
        }
        base_url = self.get_base_url()
        url = f"{base_url}/v1/completions"
        logger.debug(f"POST request to {url}")
        r = requests.post(url, json=generation_args, headers=headers, verify=False)
        r.raise_for_status()  # raise exception if status code is not in the 200s
        try:
            response = r.json()
            tokens = response["choices"][0]["logprobs"]["tokens"]
            log_probs = response["choices"][0]["logprobs"]["token_logprobs"]
            prompt_encoded = self.tokenizer.encode(prompt, add_special_tokens=True)
            prompt_completion_encoded = self.tokenizer.encode(prompt + output, add_special_tokens=True)
            completion_log_probs = log_probs[len(prompt_encoded) : len(prompt_completion_encoded)]
            completion_tokens = tokens[len(prompt_encoded) : len(prompt_completion_encoded)]
            assert (
                "".join(completion_tokens) == output
            ), f"Tokens do not match completion: {''.join(completion_tokens)} != {output}"
        except Exception as e:
            raise RuntimeError(f"Generation API wrong response: {r.text}", e)
        completion_log_probs = [
            {
                "logprob": lp,
                "top_logprobs": [],
                "token": t,
            }
            for lp, t in zip(completion_log_probs, completion_tokens)
        ]
        return {"content": completion_log_probs}

    def get_logprobs_chat_complete(self, prompt: Prompt, output: LLMOutput) -> dict[str, Any]:
        """
        Calculate the log probabilities of the tokens in the completion generated by the language model.

        This function sends a request to the language model API to generate completions and calculate log probabilities.
        The function uses the tokenizer to encode the prompt and completion texts.
        The log probabilities are extracted from the API response and validated against the original completion.

        Args:
            prompt (Prompt): The prompt containing the messages to be sent to the language model.
            output (LLMOutput): The output from the language model containing the generated completion.

        Returns:
            list[float]: A list of log probabilities for each token in the generated completion.

        Raises:
            RuntimeError: If the response from the generation API is incorrect or cannot be parsed.
        """
        headers = {"Content-Type": "application/json"}
        if self.api_token:
            headers |= {"Authorization": f"Bearer {self.api_token}"}

        time_t0 = time.time()
        prompt_text = self.tokenizer.apply_chat_template(prompt.messages, tokenize=False)
        completion = output.content or ""
        messages = prompt.messages + [{"role": "assistant", "content": completion}]
        prompt_text = self.tokenizer.apply_chat_template(prompt.messages, tokenize=False, add_generation_prompt=True)
        prompt_completion_text = self.tokenizer.apply_chat_template(messages, tokenize=False)
        if self.tokenizer.bos_token and prompt_text.startswith(self.tokenizer.bos_token):
            prompt_text = prompt_text[len(self.tokenizer.bos_token) :]
            prompt_completion_text = prompt_completion_text[len(self.tokenizer.bos_token) :]

        prompt_encoded = self.tokenizer.encode(prompt_text, add_special_tokens=False)
        prompt_completion_encoded = self.tokenizer.encode(prompt_completion_text, add_special_tokens=False)

        generation_args = {
            "model": self.model_name,
            "messages": messages,
            "temperature": 0.0,
            "max_tokens": 1,
            "logprobs": 1,
            "echo": True,
            "include_stop_str_in_output": True,  # self.include_stop_str_in_output,
            "skip_special_tokens": False,
            "n": 1,  # number of completions to generate
            "stream": False,  # return a single completion and not a stream of lines
        }
        base_url = self.get_base_url()
        r = requests.post(
            url=f"{base_url}/v1/chat/completions",
            json=generation_args,
            headers=headers,
            verify=False,
        )
        r.raise_for_status()

        try:
            response = r.json()
            log_probs = [list(log_prob.values())[0] for log_prob in response["prompt_logprobs"] if log_prob]
            decoded_prompt_completion_tokens = [log_prob["decoded_token"] for log_prob in log_probs][
                : len(prompt_completion_encoded)
            ]
            reconstructed_prompt_completion = "".join(decoded_prompt_completion_tokens)
            completion_log_probs = log_probs[len(prompt_encoded) : len(prompt_completion_encoded)]
            decoded_completion_tokens = [log_prob["decoded_token"] for log_prob in completion_log_probs]
            reconstructed_completion = "".join(decoded_completion_tokens)
            if self.tokenizer.eos_token in reconstructed_completion:
                reconstructed_completion = reconstructed_completion[: -len(self.tokenizer.eos_token)]
            assert (
                reconstructed_completion == completion
            ), f"Tokens do not match completion: {reconstructed_completion} != {completion}"
        except Exception as e:
            raise RuntimeError(f"Generation API wrong response: {r.text}", e)

        logger.debug(f"Log likelihood calculation took {time.time() - time_t0:.2f} seconds")
        logger.debug(f"Tokens per second: {len(log_probs) / (time.time() - time_t0):.2f}")

        completion_log_probs = [
            {
                "logprob": o["logprob"],
                "top_logprobs": [],
                "token": o["decoded_token"],
            }
            for o in completion_log_probs
        ]

        return {"content": completion_log_probs}

    @retry(stop=stop_after_attempt(3), wait=wait_exponential(multiplier=1, min=2))
    def get_logprobs(self, prompt: str | Prompt | list[int], output: str | LLMOutput | list[int]) -> dict[str, Any]:
        """
        Calculate the log probabilities of the given output based on the provided prompt.

        Args:
            prompt (Union[str, Prompt]): The input prompt, which can be either a string or a Prompt object.
            output (Union[str, LLMOutput]): The output to evaluate, which can be either a string or an LLMOutput object.

        Returns:
            list[float]: A list of log probabilities corresponding to the given output.

        Raises:
            ValueError: If the input types are not valid.
        """
        if isinstance(prompt, str) and isinstance(output, str):
            return self.get_logprobs_complete(prompt=prompt, output=output)
        elif isinstance(prompt, Prompt) and isinstance(output, LLMOutput):
            return self.get_logprobs_chat_complete(prompt=prompt, output=output)
        elif isinstance(prompt, list) and isinstance(output, list):
            return self.get_logprobs_token_ids(prompt_token_ids=prompt, completion_token_ids=output)
        else:
            raise ValueError("Invalid input types")

    def count_tokens(self, messages: list[dict] | str) -> int:
        """
        Count the number of tokens in the given messages.

        This method loads the tokenizer and then counts the number of tokens
        in the provided messages. The messages can be either a string or a list
        of dictionaries.

        Args:
            messages (Union[list[dict], str]): The messages to count tokens for. It can
                               be a single string or a list of dictionaries.

        Returns:
            int: The number of tokens in the provided messages.
        """
        self.load_tokenizer()
        if isinstance(messages, str):
            return len(self.tokenizer(messages).input_ids)
        else:
            add_generation_prompt = False if messages[-1]["role"] == "assistant" else True
            return len(self.tokenizer.apply_chat_template(messages, add_generation_prompt=add_generation_prompt))


class ReplayLLM(LLM):
    """
    Specialized LLM class that replays previously recorded LLM interactions.

    Loads and replays model interactions from a SQLite database, allowing for
    deterministic replay of previous LLM conversations without making new API calls.

    The class is useful for:

    - Testing and debugging LLM interactions
    - Reproducing specific model behaviors
    - Avoiding repeated API calls during development
    - Creating deterministic test scenarios

    Attributes:
        outputs (dict[str, str]): Dictionary mapping prompt strings to their recorded outputs
        llm_calls (list[LLMCall]): List of recorded LLM call objects
        count_tokens_fn (Callable): Function to count tokens in prompts/messages
        make_training_text_fn (Callable): Function to create training text from prompt/output pairs

    Raises:
        FatalError: When a prompt is not found in the recorded outputs
        AssertionError: When the specified SQLite database file doesn't exist
    """

    outputs: dict[str, str] = Field(default_factory=dict)
    llm_calls: list[LLMCall]
    count_tokens_fn: Callable = lambda x: 0
    make_training_text_fn: Callable = lambda x, y: TrainingText(text="", n_predicted=0)

    @classmethod
    def from_llm(cls, llm: LLM, run_dir: str, prompts_file: str = DB_DEFAULT_FILENAME):
        """
        Create a ReplayLLM instance from an existing LLM and a SQLite database file.

        Args:
            cls (Type): The class to instantiate.
            llm (LLM): The original LLM instance.
            run_dir (str): The directory where the SQLite database file is located.
            prompts_file (str, optional): The name of the SQLite database file. Defaults to DB_DEFAULT_FILENAME.

        Returns:
            (ReplayLLM): An instance of ReplayLLM initialized with the LLM calls from the SQLite database.

        Raises:
            AssertionError: If the SQLite database file does not exist at the specified path.
        """
        sqlite_fpath = os.path.join(run_dir, prompts_file)
        assert os.path.exists(sqlite_fpath), f"Sqlite not found: {sqlite_fpath}"
        llm_calls = retrieve_all_llm_calls(sqlite_fpath)
        replay_llm = ReplayLLM(
            llm_calls=llm_calls,
            model_name=llm.tokenizer_name or llm.model_name,
            context_size=llm.context_size,
        )
        replay_llm.tokenizer = llm.tokenizer
        replay_llm.count_tokens_fn = llm.count_tokens
        replay_llm.make_training_text_fn = llm.make_training_text
        return replay_llm

    def model_post_init(self, __context: Any) -> None:
        dups = 0
        for llm_call in self.llm_calls:
            prompt_key = json.dumps(llm_call.prompt.messages, indent=2, ensure_ascii=False, sort_keys=True)
            output = llm_call.output.content or ""
            if prompt_key in self.outputs and output != self.outputs[prompt_key]:
                logger.debug(f"Output duplicate, using last value!\nOLD:{self.outputs[prompt_key]}\nNEW:{output}")
                dups += 1
            self.outputs[prompt_key] = output
        logger.info(f"Loaded {len(self.outputs)} outputs, {dups} duplicates")
        return super().model_post_init(__context)

    def generate(self, prompt: Prompt, **kwargs) -> LLMStream:
        """
        Generates an LLMStream based on the provided prompt.

        This method checks if the prompt has been previously processed and cached. If a cached output is found,
        it is returned. Otherwise, it attempts to find the closest known prompt and logs the differences. If no
        similar prompt is found, a FatalError is raised.

        Args:
            prompt (Prompt): The prompt object containing the messages to be processed.
            **kwargs (dict, optional): Additional keyword arguments.

        Returns:
            LLMStream: A stream of LLM events containing the generated output.

        Raises:
            FatalError: If the prompt is not found in the cache and no similar prompt is found.
        """

        def _implementation():
            prompt_key = json.dumps(prompt.messages, indent=2, ensure_ascii=False, sort_keys=True)
            if prompt_key in self.outputs:
                logger.debug(colored("prompt cache hit", "green"))
                output = self.outputs[prompt_key]
            else:
                logger.warning(
                    colored(f"prompt of size {len(prompt_key)} not found, checking similar ones..", "yellow")
                )
                known_prompts = list(self.outputs.keys())
                closest, score = closest_prompt(prompt_key, known_prompts)
                if score >= 0.7:
                    logger.warning(f"Closest prompt score {score:.3f}")
                    for i, (a, b) in enumerate(zip_longest(prompt.messages, json.loads(closest), fillvalue={})):
                        logger.warning(f"STEP{i}: {diff_strings(a.get('content', str(a)), b.get('content', str(b)))}\n")
                raise FatalError("prompt not found")
            yield LLMEvent(output=LLMOutput(content=output))

        return LLMStream(_implementation(), prompt=prompt)

    def make_training_text(self, prompt: Prompt, output: LLMOutput) -> TrainingText:
        """
        Generates training text based on the provided prompt and output.

        Args:
            prompt (Prompt): The input prompt to generate training text from.
            output (LLMOutput): The output generated by the language model.

        Returns:
            TrainingText: The generated training text.
        """
        return self.make_training_text_fn(prompt, output)

    def count_tokens(self, messages: list[dict] | str) -> int:
        """
        Counts the number of tokens in the given messages.

        Args:
            messages (Union[list[dict], str]): A list of message dictionaries or a single string message.

        Returns:
            int: The total number of tokens in the messages.
        """
        return self.count_tokens_fn(messages)


def closest_prompt(prompt_key: str, known_prompts: list[str]) -> tuple[str, float]:
    """
    Finds the closest matching prompt from a list of known prompts based on a Levenshtein similarity ratio.

    Args:
        prompt_key (str): The prompt to compare against the known prompts.
        known_prompts (list[str]): A list of known prompts to compare with the prompt_key.

    Returns:
        tuple[str, float]: A tuple containing the closest matching prompt and its similarity score.
                           If no prompts are found, returns an empty string and a score of 0.0.
    """
    ratios = [(k, ratio(prompt_key, k, score_cutoff=0.5)) for k in known_prompts]
    if not len(ratios):
        return "", 0.0
    ratios = sorted(ratios, key=lambda x: x[1], reverse=True)
    closest, score = sorted(ratios, key=lambda x: x[1], reverse=True)[0]
    return closest, score


class MockLLM(LLM):
    """A mock LLM implementation for testing purposes.

    This class simulates an LLM by returning predefined responses in a cyclic manner.
    It tracks the prompts it receives and maintains a call counter.

    Attributes:
        model_name (str): Name of the mock model, defaults to "mock"
        call_number (int): Counter for number of calls made to generate, defaults to 0
        mock_outputs (list[str]): List of predefined responses to cycle through
        prompts (list[Prompt]): List of received prompts
    """

    model_name: str = "mock"
    call_number: int = 0
    mock_outputs: list[str] = [
        "Agent: I'm good, thank you",
        "Agent: Sure, I worked at ServiceNow for 10 years",
        "Agent: I have 10 zillion parameters",
    ]
    prompts: list[Prompt] = []

    def generate(self, prompt: Prompt) -> LLMStream:
        def _implementation():
            self.prompts.append(prompt)
            output = self.mock_outputs[self.call_number % len(self.mock_outputs)]
            time.sleep(0.01)
            yield LLMEvent(output=LLMOutput(content=output))
            self.call_number += 1

        return LLMStream(_implementation(), prompt=prompt)

    def count_tokens(self, messages: list[dict] | str) -> int:
        return 42

    def make_training_text(self, prompt: Prompt, output: LLMOutput) -> TrainingText:
        return TrainingText(text="mock trace", n_predicted=10)


def trainable_llm_make_training_text(prompt: Prompt, output: LLMOutput, tokenizer) -> TrainingText:
    """
    Generates training text for LLM fine-tuning by combining prompt and output using tokenizer's chat template.

    Args:
        prompt (Prompt): The input prompt containing conversation messages.
        output (LLMOutput): The model's output/response.
        tokenizer (PreTrainedTokenizer): The tokenizer used to format the conversation.

    Returns:
        TrainingText: A dataclass containing:

            - text (str): The formatted conversation text
            - n_predicted (int): Length of the output text portion

    Note:
        - Uses tokenizer's chat template to format conversations
        - Removes BOS token if present in the beginning of the text
    """
    prompt_text = tokenizer.apply_chat_template(
        conversation=prompt.messages, tokenize=False, add_generation_prompt=True
    )
    text = tokenizer.apply_chat_template(
        prompt.messages + [{"role": "assistant", "content": output.content}],
        tokenize=False,
    )
    output_text = text[len(prompt_text) :]

    if tokenizer.bos_token and text.startswith(tokenizer.bos_token):
        text = text[len(tokenizer.bos_token) :]

    return TrainingText(text=text, n_predicted=len(output_text))<|MERGE_RESOLUTION|>--- conflicted
+++ resolved
@@ -301,31 +301,18 @@
             return
         param_hash = self._key(json.dumps({k: v for k, v in self.parameters.items() if k != "token"}))
         name = self.model_name.replace("/", "__")
-<<<<<<< HEAD
         prefix = f"llm_cache_{name}_{param_hash}."
         self._cache_file = os.path.join(cache_dir, f"{prefix}{os.getpid()}.{threading.get_native_id()}.jsonl")
         for fname in os.listdir(cache_dir):
             if not fname.startswith(prefix):
                 continue
             with open(os.path.join(cache_dir, fname)) as f:
-=======
-        self._cache_file = f"llm_cache_{name}_{param_hash}.jsonl"
-        if os.path.exists(self._cache_file):
-            logger.info(f"Use LLM Cache: {self._cache_file}")
-            with open(self._cache_file) as f:
->>>>>>> d19d1e75
                 for line in f:
                     key, event_dict = json.loads(line)
                     if key not in self._cache:
                         self._cache[key] = []
                     self._cache[key].append(event_dict)
-<<<<<<< HEAD
         logger.info(f"Loaded {len(self._cache)} llm calls from cache")
-=======
-            logger.info(f"Loaded cache with {len(self._cache)} keys")
-        else:
-            logger.info(f"LLM cache file '{self._cache_file}' not found")
->>>>>>> d19d1e75
 
     def reindex_log(self):
         """
