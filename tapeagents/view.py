--- conflicted
+++ resolved
@@ -83,9 +83,9 @@
         if isinstance(step, AgentStep):
             # the first step of each iteration always bumps up the next node pointer, 
             # note: if this step is Jump, the next node pointer will be updated again by the code below
-            if step.prompt_id != top.last_prompt_id:
+            if step.metadata.prompt_id != top.last_prompt_id:
                 top.next_node += 1
-            top.last_prompt_id = step.prompt_id
+            top.last_prompt_id = step.metadata.prompt_id
         
         match step:
             case Call():
@@ -102,24 +102,11 @@
                 top.add_step(step)
             case _:
                 raise ValueError(f"Unsupported step type {step}")
-<<<<<<< HEAD
-=======
-        # TODO: one day if we want to support the recursion we will need to label steps
-        # not just with the name of agent but also with the id of the frame that the step came from
-        top = self.stack[-1]
-        if self.is_step_by_active_agent(step):
-            if not isinstance(step, Jump):
-                assert isinstance(step, AgentStep)
-                if step.metadata.prompt_id != top.last_prompt_id:
-                    top.next_node += 1
-            top.last_prompt_id = step.metadata.prompt_id
->>>>>>> aa79eac9
 
     def pop_view_from_stack(self, step: Respond):
         top = self.stack[-1]
         self.stack.pop()
         new_top = self.stack[-1]
-<<<<<<< HEAD
 
         if step.copy_output:
             for top_step in reversed(top.steps):
@@ -136,26 +123,8 @@
                     break
                     # TODO: what if the agent was not called by its immediate manager?
                 
-        receiver = step.by.rsplit("/", 1)[0]
-        self.messages_by_agent[step.by].append(step)
-=======
-        new_top.next_node += 1
-
-        for top_step in reversed(top.steps):
-            # How we choose the output step of the frame.
-            # - exclude the input steps that the caller agent added to the tape for the given agent
-            #   (note that by this line the former caller agent is the active agent)
-            # - exclude Call and Respond steps
-            # - among the remaining steps pick the last one
-            if not isinstance(top_step, (Call, Respond)) and not self.is_step_by_active_agent(top_step):
-                new_top.add_step(top_step)
-                new_top.outputs_by_subagent[top.agent_name] = top_step
-                break
-
-                # TODO: what if the agent was not called by its immediate manager?
         receiver = step.metadata.agent.rsplit("/", 1)[0]
         self.messages_by_agent[step.metadata.agent].append(step)
->>>>>>> aa79eac9
         self.messages_by_agent[receiver].append(step)
         new_top.add_step(step)
 
@@ -175,14 +144,9 @@
                 agent_full_name=top.agent_full_name + "/" + step.agent_name,
             )
         )
-<<<<<<< HEAD
         self.stack[-1].add_step(step)
-        receiver = f"{step.by}/{step.agent_name}"
-        self.messages_by_agent[step.by].append(step)
-=======
         receiver = f"{step.metadata.agent}/{step.agent_name}"
         self.messages_by_agent[step.metadata.agent].append(step)
->>>>>>> aa79eac9
         self.messages_by_agent[receiver].append(step)
 
     @staticmethod
