from __future__ import annotations

import json
from abc import abstractmethod
from typing import Any, Callable, Generator, Generic

from pydantic import BaseModel, ConfigDict, Field, SerializeAsAny
from typing_extensions import Self

from tapeagents.observe import observe_llm_call
from tapeagents.view import TapeViewStack

from .core import (
    Action,
    AgentEvent,
    AgentStep,
    AnnotatorTapeType,
    LLMCall,
    LLMOutput,
    MakeObservation,
    ObservationMakerTapeType,
    PartialStep,
    Prompt,
    Step,
    Tape,
    TapeMetadata,
    TapeType,
    Thought,
    TrainingText,
)
from .llms import LLM, LLMEvent, LLMStream

DEFAULT = "default"


class AgentStream(Generic[TapeType]):
    """
    The result of the agent run, wrapper around a generator that produces AgentEvents.
    """

    def __init__(self, generator: Generator[AgentEvent[TapeType], None, None]):
        self.generator = generator

    def __iter__(self):
        return self.generator

    def __next__(self) -> AgentEvent[TapeType]:
        return next(self.generator)

    def get_final_tape(self) -> TapeType:
        for event in self:
            if event.final_tape:
                return event.final_tape
        raise ValueError("Agent didn't produce final tape")

    def get_steps(self) -> Generator[Step, None, None]:
        for event in self:
            if event.step:
                yield event.step


# TODO: try adding node and agent types
PromptMakerFunction = Callable[[Any, Tape], Prompt]
StepsGeneratorFunction = Callable[[Any, Tape, LLMStream], Generator[Step | PartialStep, None, None]]


class Node(BaseModel):
    """
    A node in the agent, atomic unit of the agent's behavior.
    The agent chooses which node to run based on the current tape.
    The node has a name and contains 2 main functions:
     - make a prompt out of the tape
     - generate steps out of the received llm output
    """

    name: str = ""
    make_prompt_func: PromptMakerFunction = Field(default=lambda agent, tape: Prompt(), exclude=True)
    generate_steps_func: StepsGeneratorFunction = Field(
        default=lambda agent, tape, llm_stream: (step for step in ()), exclude=True
    )
    make_llm_output_func: Callable[[Any, Tape, int], LLMOutput] = Field(
        default=lambda agent, tape, index: LLMOutput(role="assistant", content=tape.steps[index].content), exclude=True
    )

    def model_post_init(self, __context: Any) -> None:
        if not self.name:
            self.name = self.__class__.__name__.split("[")[0]  # class name without type variables

    def make_prompt(self, agent: Any, tape: Tape) -> Prompt:
        return self.make_prompt_func(agent, tape)

    def generate_steps(
        self, agent: Any, tape: Tape, llm_stream: LLMStream
    ) -> Generator[Step | PartialStep, None, None]:
        yield from self.generate_steps_func(agent, tape, llm_stream)

    def make_llm_output(self, agent: Any, tape: Tape, index: int) -> LLMOutput:
        """"""
        return self.make_llm_output_func(agent, tape, index)

    def with_prompt(self, make_prompt: PromptMakerFunction) -> Node:
        self.make_prompt_func = make_prompt
        return self

    def with_generate_steps(self, generate_steps: StepsGeneratorFunction) -> Node:
        """
        Set the function that generates steps from the LLM output
        """
        self.generate_steps_func = generate_steps
        return self

    def with_llm_output(self, make_llm_output: Callable[[Any, Tape, int], LLMOutput]) -> Node:
        self.make_llm_output_func = make_llm_output
        return self

    def with_fixed_steps(self, steps: list[Step]) -> Node:
        """
        Use fixed steps instead of generating them from the LLM output for that node
        """
        self.generate_steps_func = lambda agent, tape, llm_stream: (yield from steps)  # type: ignore
        return self


class Agent(BaseModel, Generic[TapeType]):
    """
    The base class for agents.
    Main methods are:
        - run: run the agent on the tape until it produces a stop step
        - make_prompt: make a prompt for the LLM
        - generate_steps: generate steps from the LLM output
        - select_node: select the node to run next based on the current state of the tape
    """

    name: str = ""
    llms: dict[str, SerializeAsAny[LLM]] = {}
    # can't use list[Agent] because of pydantic bug
    # https://github.com/pydantic/pydantic/issues/9969
<<<<<<< HEAD
    subagents: list[Any] = []
    templates: dict[str, Any] = {}
=======
    subagents: list[Any] = Field(
        default_factory=lambda: [],
        description="List of subagents, which are agents that are run by this agent. Subagents must have unique names.",
    )
    templates: dict[str, str] = {}
>>>>>>> df0b5ad1
    nodes: list[SerializeAsAny[Node]] = Field(
        default_factory=lambda: [],
        description="List of nodes in the agent, order of the list used to determine the priority during activation. Nodes must have unique names.",
    )
    max_iterations: int = 100

    _manager: Any | None = None

    model_config = ConfigDict(extra="forbid")

    def model_post_init(self, __context: Any) -> None:
        if not self.name:
            # by default use the class name without the values for type variables
            # e.g. "Agent" instea of "Agent[Tape[...]]""
            self.name = self.__class__.__name__.split("[")[0]
        names = set()
        for i, agent in enumerate(self.subagents):
            if agent.name in names:
                raise ValueError(
                    f'Duplicate subagent name "{agent.name}" in subagent {i}, pass a unique name to the subagent during creation'
                )
            names.add(agent.name)
            if isinstance(agent, Agent):
                if agent._manager is not None:
                    raise ValueError("Agent is already a subagent of another agent. Make a copy of your agent.")
                agent._manager = self
            else:
                raise ValueError("Subagents must be instances of Agent")
        node_names = set()
        for i, node in enumerate(self.nodes):
            if node.name in node_names:
                raise ValueError(
                    f'Duplicate node name "{node.name}" in node {i}, pass a unique name to the node during creation'
                )
            node_names.add(node.name)
        return super().model_post_init(__context)

    @property
    def manager(self):
        if self._manager is None:
            raise ValueError("Agent doesn't have a manager")
        return self._manager

    @property
    def llm(self):
        if len(self.llms) > 1:
            raise ValueError("Agent has multiple LLMs. Use llms property to access a specific one.")
        return self.llms[DEFAULT]

    @property
    def template(self):
        if len(self.templates) > 1:
            raise ValueError("Agent has multiple templates. Use templates property to access a specific one.")
        return self.templates[DEFAULT]

    @property
    def full_name(self):
        if self._manager is None:
            return self.name
        return f"{self._manager.full_name}/{self.name}"

    def find_subagent(self, name: str):
        for agent in self.subagents:
            if agent.name == name:
                return agent
        raise ValueError(f"Agent {name} not found")

    def get_subagent_names(self) -> list[str]:
        return [agent.name for agent in self.subagents]

    def clone(self) -> Self:
        """
        Make a deep copy of the agent without the manager.
        """
        result = self.model_copy(deep=True)
        result._manager = None
        return result

    @classmethod
    def create(
        cls,
        llms: dict[str, LLM] | LLM | None = None,
        templates: dict[str, str] | str | None = None,
        **kwargs,
    ) -> Self:
        """The user-friendly way to create an agent that flexible-typed inputs.

        A subclass can override this method and extend its signature.

        """
        if isinstance(llms, LLM):
            llms = {DEFAULT: llms}
        if isinstance(templates, str):
            templates = {DEFAULT: templates}
        if templates:
            kwargs["templates"] = templates
        return cls(llms=llms or {}, **kwargs)

    def update(self, agent_config: dict[str, Any]) -> Agent[TapeType]:
        """
        Reload the configuration of all llms and subagents while keeping their classes.

        :param obj: the new configuration
        """
        if not set(self.llms.keys()) == set(agent_config["llms"].keys()):
            raise ValueError("Agent has different LLMs than the new configuration.")
        llms = {name: llm.model_validate(agent_config["llms"][name]) for name, llm in self.llms.items()}
        if len(self.subagents) != len(agent_config["subagents"]):
            raise ValueError("Agent has different number of subagents than the new configuration.")
        # recurse into subagents
        subagents = [
            subagent.model_validate(subagent.update(subagent_obj))
            for subagent, subagent_obj in zip(self.subagents, agent_config["subagents"])
        ]
        config_copy = agent_config.copy()
        config_copy["llms"] = llms
        config_copy["subagents"] = subagents
        return type(self).model_validate(config_copy)

    def compute_view(self, tape: TapeType) -> TapeViewStack:
        return TapeViewStack.compute(tape)

    def select_node(self, tape: TapeType) -> Node:
        """
        Select the node to run next based on the current state of the tape.

        :param tape: the tape to make the decision on
        :return: the node to run next
        """
        return self.nodes[self.compute_view(tape).top.next_node]

    def make_prompt(self, tape: TapeType) -> Prompt:
        """Make the prompt for the next iteration of the agent.

        Can return prompt with no messages, which means the agent should generate next
        steps by following rules, with no help from the LLM. An agent that only delegate
        to subagents may not need to implement this method.
        """
        return self.select_node(tape).make_prompt(self, tape)

    def generate_steps(self, tape: TapeType, llm_stream: LLMStream) -> Generator[Step | PartialStep, None, None]:
        """
        Generate new steps and other events by feeding the prompt to the LLM

        :param tape: the tape to generate steps for
        :param llm_stream: the stream of tokens from the LLM
        :return: a generator of steps (or partial steps) to append to the tape
        """
        yield from self.select_node(tape).generate_steps(self, tape, llm_stream)

    def make_llm_output(self, tape: TapeType, index: int) -> LLMOutput:
        return self.select_node(tape[:index]).make_llm_output(self, tape, index)

    def delegate(self, tape: TapeType) -> Agent[TapeType]:
        """
        Recursively find the subagent that should run based on the current state of the tape.

        :param tape: the tape to make the decision on
        :return: the subagent to run
        """
        views = self.compute_view(tape)
        subagent = self
        for view in views.stack[1:]:
            subagent = subagent.find_subagent(view.agent_name)
        return subagent

    def is_agent_step(self, step: Step) -> bool:
        """Check if the step was produced by the agent or by the environment."""
        return isinstance(step, (Action, Thought))

    def should_stop(self, tape: TapeType) -> bool:
        """Check if the agent should stop its turn and wait for observations."""
        return isinstance(tape.steps[-1], Action)

    def get_node_name(self, tape: TapeType) -> str:
        idx = self.compute_view(tape).top.next_node
        try:
            name = self.nodes[idx].name
        except IndexError:
            name = ""
        return name

    def run_iteration(
        self, tape: TapeType, llm_stream: LLMStream | None = None
    ) -> Generator[Step | PartialStep, None, None]:
        """Run one iteration of the agent (assuming one call to the underlyng model)

        During an iteration the agent generates steps from a stream of tokens that arises
        from a single LLM call with a single prompt. An agent can do multiple iterations
        before returning the next action (see `run` method).

        This function can also take a given `llm_stream`, which can be useful when the agent
        reuses a tape.

        """
        node_name = self.get_node_name(tape)
        if llm_stream is None:
            prompt = self.make_prompt(tape)
            if len(self.llms) > 1:
                raise NotImplementedError("TODO: implement LLM choice in the prompt")
            llm_stream = self.llm.generate(prompt) if prompt else LLMStream(None, prompt)
        for step in self.generate_steps(tape, llm_stream):
            if isinstance(step, AgentStep):
                step.metadata.prompt_id = llm_stream.prompt.id
                step.metadata.node = node_name
                yield step
            else:
                yield step

    def run(self, tape: TapeType, max_iterations: int | None = None) -> AgentStream[TapeType]:
        """
        Run the agent on the tape until it produces a stop step, but no more than max_iterations.
        """
        if max_iterations is None:
            max_iterations = self.max_iterations

        def _run_implementation():
            nonlocal tape
            n_iterations = 0
            input_tape_length = len(tape)
            stop = False
            while n_iterations < max_iterations and not stop:
                current_subagent = self.delegate(tape)
                for step in current_subagent.run_iteration(tape):
                    if isinstance(step, PartialStep):
                        yield AgentEvent(partial_step=step)
                    elif isinstance(step, AgentStep):
                        step.metadata.agent = current_subagent.full_name
                        tape = tape.append(step)
                        yield AgentEvent(step=step, partial_tape=tape)
                        if self.should_stop(tape):
                            stop = True
                    else:
                        raise ValueError("Agent can only generate steps or partial steps")
                n_iterations += 1
            final_tape = tape
            final_tape.metadata = TapeMetadata(
                n_added_steps=len(tape) - input_tape_length, parent_id=tape.metadata.id, author=self.name
            )
            yield AgentEvent(final_tape=final_tape)

        return AgentStream(_run_implementation())

    def reuse(self, tape: TapeType) -> tuple[TapeType, list[LLMCall]]:
        """Reuse another agent's tape as one's own.

        Construct LLM outputs at each step where a prompt is made. Check that output
        parsing yield the same steps as in the original tape. Rewrite metadata for all steps.

        """
        reused_steps = []
        llm_calls = []
        i = 0
        while i < len(tape):
            past_tape = tape[:i]
            step = tape.steps[i]
            if self.is_agent_step(step):
                current_agent = self.delegate(past_tape)
                prompt = current_agent.make_prompt(past_tape)
                output = current_agent.make_llm_output(tape, i)
                llm_call = LLMCall(prompt=prompt, output=output, cached=True)
                observe_llm_call(llm_call)

                # Validate that the reconstructed llm call leads to the same steps as in the given tape
                def _generator():
                    yield LLMEvent(output=output)

                new_steps = list(current_agent.run_iteration(past_tape, LLMStream(_generator(), prompt)))
                for j, new_step in enumerate(new_steps):
                    assert isinstance(new_step, Step)
                    old_step = tape.steps[i + j]
                    if type(old_step) is not type(new_step) or not _is_step_data_equal(old_step, new_step):
                        raise TapeReuseFailure(
                            f"Can't reuse tape because regenerated step {i + j} data doesn't match"
                            f"\nold step data: {old_step.llm_dict()}\nnew step data: {new_step.llm_dict()}",
                            partial_tape=past_tape,
                        )
                llm_calls.append(llm_call)
                reused_steps.extend(new_steps)
                i += len(new_steps)
            else:
                reused_steps.append(step)
                i += 1
        reused_tape = tape.model_validate(dict(context=tape.context, metadata=TapeMetadata(), steps=reused_steps))
        return reused_tape, llm_calls

    def make_training_text(self, llm_call: LLMCall) -> TrainingText:
        """Routes the request to make trace to the appropriate agent's LLM."""
        # TODO: support more than 1 LLM
        return self.llm.make_training_text(llm_call.prompt, llm_call.output)

    def make_training_data(self, tape: TapeType) -> list[TrainingText]:
        _, llm_calls = self.reuse(tape)
        return [self.make_training_text(llm_call) for llm_call in llm_calls]


class TapeReuseFailure(ValueError):
    def __init__(self, msg: str, partial_tape: Tape):
        self.partial_tape = partial_tape
        super().__init__(msg)


def _is_step_data_equal(step1: Step, step2: Step) -> bool:
    """Compare steps ignoring the metadata.

    Some LLM API messages include metadata, like unique tool call ids, that
    we must store and send back to the API. This function excludes this metadata from the comparison.

    Another caveat is that some data, like function call arguments in LLM messages, is not deserialized,
    and hence can be tricky to compare across steps. This function deserializes known fields like that before comparison..

    """

    def just_data(step: Step) -> dict:
        data = step.llm_dict()
        for tc in data.get("tool_calls", []):
            tc.pop("id", None)
            if function := tc.get("function"):
                function["arguments"] = json.loads(function["arguments"])
        data.pop("tool_call_id", None)
        return data

    return just_data(step1) == just_data(step2)


class Annotator(Agent[AnnotatorTapeType], Generic[TapeType, AnnotatorTapeType]):
    """
    Annotator is the base class for agents that produce annotations for the tape of another agent.
    It annotates the tape by converting it into its own tape and then producing an annotation step appended to the converted tape.
    """

    @abstractmethod
    def make_own_tape(self, tape: TapeType) -> AnnotatorTapeType:
        pass

    def annotate(self, tape: TapeType) -> AnnotatorTapeType:
        return self.run(self.make_own_tape(tape)).get_final_tape()

    def get_annotation(self, own_tape: AnnotatorTapeType) -> Any:
        return own_tape.steps[-1].annotation


class ObservationMaker(Agent[ObservationMakerTapeType], Generic[TapeType, ObservationMakerTapeType]):
    @abstractmethod
    def make_own_tape(self, tape: TapeType) -> ObservationMakerTapeType:
        pass

    def add_observation(self, tape: TapeType, own_tape: ObservationMakerTapeType) -> TapeType:
        last_step = own_tape.steps[-1]
        if not isinstance(own_tape.steps[-1], MakeObservation):
            raise ValueError("Own tape must end with MakeObservation to add observation to the target tape")
        metadata = TapeMetadata(
            parent_id=tape.metadata.id, author_tape_id=own_tape.metadata.id, author=self.name, n_added_steps=1
        )
        return tape.append(last_step.new_observation).model_copy(update=dict(metadata=metadata))

    def can_continue(self, _: TapeType) -> bool:
        """Check if this observation maker can continue the given tape."""
        return True

    def continue_tape(self, tape: TapeType) -> TapeType:
        own_tape = self.make_own_tape(tape)
        for event in self.run(own_tape):
            if event.final_tape:
                return self.add_observation(tape, event.final_tape)
        raise ValueError("Observation maker didn't produce final tape")<|MERGE_RESOLUTION|>--- conflicted
+++ resolved
@@ -135,16 +135,11 @@
     llms: dict[str, SerializeAsAny[LLM]] = {}
     # can't use list[Agent] because of pydantic bug
     # https://github.com/pydantic/pydantic/issues/9969
-<<<<<<< HEAD
-    subagents: list[Any] = []
-    templates: dict[str, Any] = {}
-=======
     subagents: list[Any] = Field(
         default_factory=lambda: [],
         description="List of subagents, which are agents that are run by this agent. Subagents must have unique names.",
     )
-    templates: dict[str, str] = {}
->>>>>>> df0b5ad1
+    templates: dict[str, Any] = {}
     nodes: list[SerializeAsAny[Node]] = Field(
         default_factory=lambda: [],
         description="List of nodes in the agent, order of the list used to determine the priority during activation. Nodes must have unique names.",
