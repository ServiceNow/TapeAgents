--- conflicted
+++ resolved
@@ -158,7 +158,7 @@
             LLMOutput: An object containing the role and content for the LLM output.
         """
         return LLMOutput(role="assistant", content=tape.steps[index].content)
-    
+
     def update(self, node_config: dict[str, Any]) -> Node:
         return type(self).model_validate(node_config)
 
@@ -436,11 +436,6 @@
             subagent.model_validate(subagent.update(subagent_obj))
             for subagent, subagent_obj in zip(self.subagents, agent_config["subagents"])
         ]
-<<<<<<< HEAD
-        config_copy = agent_config.copy()
-        config_copy["llms"] = llms
-        config_copy["subagents"] = subagents
-=======
         # recurse into llms
         llms = {name: llm.model_validate(agent_config["llms"][name]) for name, llm in self.llms.items()}
         # only update templates are str
@@ -453,7 +448,6 @@
         config_copy["subagents"] = subagents
         config_copy["templates"] = templates
         # do not update nodes for now to avoid tricky bugs
->>>>>>> 4ce872c5
         config_copy["nodes"] = self.nodes
         return type(self).model_validate(config_copy)
 
