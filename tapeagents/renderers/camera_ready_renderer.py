--- conflicted
+++ resolved
@@ -15,20 +15,8 @@
 )
 from tapeagents.environment import CodeExecutionResult, ExecuteCode
 from tapeagents.observe import LLMCall
-<<<<<<< HEAD
-from tapeagents.rendering import (
-    BLUE,
-    GREEN,
-    LIGHT_YELLOW,
-    PURPLE,
-    RED,
-    WHITE,
-    BasicRenderer,
-)
-=======
 from tapeagents.renderers.basic import BasicRenderer
 from tapeagents.tools.container_executor import CodeBlock
->>>>>>> 8e45ab72
 from tapeagents.view import Broadcast, Call, Respond
 
 YELLOW = "#ffffba"
