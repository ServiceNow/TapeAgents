# Modified from the original source: https://github.com/microsoft/autogen/blob/gaia_multiagent_v01_march_1st/autogen/browser_utils.py
# MIT License

# Copyright (c) Microsoft Corporation.

# Permission is hereby granted, free of charge, to any person obtaining a copy
# of this software and associated documentation files (the "Software"), to deal
# in the Software without restriction, including without limitation the rights
# to use, copy, modify, merge, publish, distribute, sublicense, and/or sell
# copies of the Software, and to permit persons to whom the Software is
# furnished to do so, subject to the following conditions:

# The above copyright notice and this permission notice shall be included in all
# copies or substantial portions of the Software.


import json
import logging
import mimetypes
import os
import pathlib
import re
import threading
import time
import uuid
from typing import Any, Dict, List, Literal, Optional, Tuple, Union
from urllib.parse import unquote, urljoin, urlparse

import pathvalidate
import requests
from Levenshtein import ratio
from pydantic import Field
from termcolor import colored

from tapeagents.config import common_cache_dir, force_cache
from tapeagents.core import Action, Observation
from tapeagents.tools.base import StatefulTool
from tapeagents.tools.converters import (
    FileConversionException,
    FileConverter,
    FileConverterOptions,
    UnsupportedFormatException,
)
from tapeagents.utils import FatalError, diff_strings

logger = logging.getLogger(__name__)
logger.setLevel(logging.INFO)

_CACHE_PREFIX = "web_cache"


class SimpleTextBrowser:
    """A minimal text-based web browser designed for AI agent use."""

    user_agent = "Mozilla/5.0 (Macintosh; Intel Mac OS X 10_15_7) AppleWebKit/537.36 (KHTML, like Gecko) Chrome/126.0.0.0 Safari/537.36"

    def __init__(
        self,
        start_page: Optional[str] = None,
        viewport_size: Optional[int] = 32000,
        downloads_folder: str = "/tmp/agent_browser_downloads",
        use_web_cache: bool = True,
        request_kwargs: Optional[Union[Dict[str, Any], None]] = None,
        converter_kwargs: Optional[Dict[str, Any]] = None,
        file_converter_options: Optional[FileConverterOptions] = None,
    ):
        self.start_page: str = start_page if start_page else "about:blank"
        self.viewport_size = viewport_size  # Applies only to the standard uri types
        self.downloads_folder = downloads_folder
        os.makedirs(self.downloads_folder, exist_ok=True)
        self.history: List[Tuple[str, float]] = list()
        self.page_title: Optional[str] = None
        self.viewport_current_page = 0
        self.viewport_pages: List[Tuple[int, int]] = list()
        self.set_address(self.start_page)
        self.request_kwargs = request_kwargs or {"headers": {"User-Agent": self.user_agent}}
        self.request_kwargs["headers"] = self.request_kwargs.get("headers", {})

        self._mdconvert = FileConverter(file_converter_options=file_converter_options)

        self._page_content: str = ""
        self._page_error: int = 0
        self.converter_kwargs = converter_kwargs or {}

        self._find_on_page_query: Union[str, None] = None
        self._find_on_page_last_result: Union[int, None] = None  # Location of the last result

        self.use_web_cache = use_web_cache
        self._cache = {}
        self._log = []
        self._cache_buffer = []
        self.load_cache()

    def load_cache(self):
        cache_dir = common_cache_dir()
        if os.path.exists(cache_dir):
            for fname in os.listdir(cache_dir):
                if not fname.startswith(_CACHE_PREFIX):
                    continue
                with open(os.path.join(cache_dir, fname)) as f:
                    for line in f:
                        data = json.loads(line)
                        self._cache[data["k"]] = data["v"]
        logger.info(f"Loaded {len(self._cache)} web results from cache {cache_dir}")

    @property
    def address(self) -> str:
        """Return the address of the current page."""
        return self.history[-1][0]

    def set_address(self, uri_or_path: str) -> None:
        """Update the address, visit the page, and set the content of the viewport."""
        self.history.append((uri_or_path, time.time()))

        # Handle special URIs
        if uri_or_path == "about:blank":
            self._set_page_content("")
        else:
            if (
                not uri_or_path.startswith("http:")
                and not uri_or_path.startswith("https:")
                and not uri_or_path.startswith("file:")
            ):
                if len(self.history) > 1:
                    prior_address = self.history[-2][0]
                    uri_or_path = urljoin(prior_address, uri_or_path)
                    # Update the address with the fully-qualified path
                    self.history[-1] = (uri_or_path, self.history[-1][1])
            self._fetch_page(uri_or_path)

        self.viewport_current_page = 0
        self.find_on_page_query = None
        self.find_on_page_viewport = None

    @property
    def viewport(self) -> str:
        """Return the content of the current viewport."""
        bounds = self.viewport_pages[self.viewport_current_page]
        return self.page_content[bounds[0] : bounds[1]]

    @property
    def page_content(self) -> str:
        """Return the full contents of the current page."""
        return self._page_content

    def _set_page_content(self, content: str) -> None:
        """Sets the text content of the current page."""
        self._page_content = content
        self._split_pages()
        if self.viewport_current_page >= len(self.viewport_pages):
            self.viewport_current_page = len(self.viewport_pages) - 1

    def page_down(self) -> None:
        self.viewport_current_page = min(self.viewport_current_page + 1, len(self.viewport_pages) - 1)

    def page_up(self) -> None:
        self.viewport_current_page = max(self.viewport_current_page - 1, 0)

    def find_on_page(self, query: str) -> Union[str, None]:
        """Searches for the query from the current viewport forward, looping back to the start if necessary."""

        # Did we get here via a previous find_on_page search with the same query?
        # If so, map to find_next
        if query == self._find_on_page_query and self.viewport_current_page == self._find_on_page_last_result:
            return self.find_next()

        # Ok it's a new search start from the current viewport
        self._find_on_page_query = query
        viewport_match = self._find_next_viewport(query, self.viewport_current_page)
        if viewport_match is None:
            self._find_on_page_last_result = None
            return None
        else:
            self.viewport_current_page = viewport_match
            self._find_on_page_last_result = viewport_match
            return self.viewport

    def find_next(self) -> str | None:
        """Scroll to the next viewport that matches the query"""

        if self._find_on_page_query is None:
            return None

        starting_viewport = self._find_on_page_last_result
        if starting_viewport is None:
            starting_viewport = 0
        else:
            starting_viewport += 1
            if starting_viewport >= len(self.viewport_pages):
                starting_viewport = 0

        viewport_match = self._find_next_viewport(self._find_on_page_query, starting_viewport)
        if viewport_match is None:
            self._find_on_page_last_result = None
            return None
        else:
            self.viewport_current_page = viewport_match
            self._find_on_page_last_result = viewport_match
            return self.viewport

    def _find_next_viewport(self, query: str, starting_viewport: int) -> Union[int, None]:
        """Search for matches between the starting viewport looping when reaching the end."""

        if query is None:
            return None

        # Normalize the query, and convert to a regular expression
        nquery = re.sub(r"\*", "__STAR__", query)
        nquery = " " + (" ".join(re.split(r"\W+", nquery))).strip() + " "
        nquery = nquery.replace(" __STAR__ ", "__STAR__ ")  # Merge isolated stars with prior word
        nquery = nquery.replace("__STAR__", ".*").lower()

        if nquery.strip() == "":
            return None

        idxs = list()
        idxs.extend(range(starting_viewport, len(self.viewport_pages)))
        idxs.extend(range(0, starting_viewport))

        for i in idxs:
            bounds = self.viewport_pages[i]
            content = self.page_content[bounds[0] : bounds[1]]

            # TODO: Remove markdown links and images
            ncontent = " " + (" ".join(re.split(r"\W+", content))).strip().lower() + " "
            if re.search(nquery, ncontent):
                return i

        return None

    def _split_pages(self) -> None:
        # Do not split search results
        if self.address.startswith("search:"):
            self.viewport_pages = [(0, len(self._page_content))]
            return

        # Handle empty pages
        if len(self._page_content) == 0:
            self.viewport_pages = [(0, 0)]
            return

        # Break the viewport into pages
        self.viewport_pages = []
        start_idx = 0
        while start_idx < len(self._page_content):
            end_idx = min(start_idx + self.viewport_size, len(self._page_content))  # type: ignore[operator]
            # Adjust to end on a space
            while end_idx < len(self._page_content) and self._page_content[end_idx - 1] not in [" ", "\t", "\r", "\n"]:
                end_idx += 1
            self.viewport_pages.append((start_idx, end_idx))
            start_idx = end_idx

    def _fetch_page(self, url: str) -> None:
        download_path = ""
        response = None
        try:
            if url.startswith("file://"):
                download_path = os.path.normcase(os.path.normpath(unquote(url[7:])))
                res = self._mdconvert.convert_local(download_path, **self.converter_kwargs)
                self.page_title = res.title
                self._set_page_content(res.text_content)
            else:
                # Prepare the request parameters
                request_kwargs = self.request_kwargs.copy() if self.request_kwargs is not None else {}
                request_kwargs["stream"] = True

                response = requests.get(url, **request_kwargs)
                response.raise_for_status()

                content_type = response.headers.get("content-type", "")
                # Text or HTML
                if "text/" in content_type.lower():
                    res = self._mdconvert.convert_response(response, **self.converter_kwargs)
                    self.page_title = res.title
                    self._set_page_content(res.text_content)
                # A download
                else:
                    # Try producing a safe filename
                    fname = None
                    download_path = None
                    try:
                        fname = pathvalidate.sanitize_filename(os.path.basename(urlparse(url).path)).strip()
                        download_path = os.path.abspath(os.path.join(self.downloads_folder, fname))

                        suffix = 0
                        while os.path.exists(download_path) and suffix < 1000:
                            suffix += 1
                            base, ext = os.path.splitext(fname)
                            new_fname = f"{base}__{suffix}{ext}"
                            download_path = os.path.abspath(os.path.join(self.downloads_folder, new_fname))
                    except NameError:
                        pass

                    # No suitable name, so make one
                    if fname is None:
                        extension = mimetypes.guess_extension(content_type)
                        if extension is None:
                            extension = ".download"
                        fname = str(uuid.uuid4()) + extension
                        download_path = os.path.abspath(os.path.join(self.downloads_folder, fname))

                    # Open a file for writing
                    if not download_path:
                        raise ValueError("Could not determine a suitable download path.")

                    with open(download_path, "wb") as fh:
                        for chunk in response.iter_content(chunk_size=512):
                            fh.write(chunk)

                    # Render it
                    local_uri = pathlib.Path(download_path).as_uri()
                    self.set_address(local_uri)

        except UnsupportedFormatException as e:
            logger.error(colored(f"UnsupportedFormatException: {e}", "red"))
            self.page_title = "Unsupported Format"
            self._set_page_content(f"Unsupported Format File: {e}")
            self._page_error = 1
        except FileConversionException as e:
            logger.error(colored(f"FileConversionException: {e}", "red"))
            self.page_title = "Failed to read file"
            self._set_page_content(f"Error: {e}")
            self._page_error = 2
        except FileNotFoundError:
            self.page_title = "Error 404"
            self._set_page_content(f"## Error 404\n\nFile not found: {download_path}")
            self._page_error = 404
        except requests.exceptions.RequestException as e:
            if response is None:
                self._set_page_content(f"## Error {e}")
                self._page_error = 3
            else:
                self.page_title = f"Error {response.status_code}"
                self._page_error = response.status_code
                # If the error was rendered in HTML we might as well render it
                content_type = response.headers.get("content-type", "")
                if content_type is not None and "text/html" in content_type.lower():
                    res = self._mdconvert.convert(response, **self.converter_kwargs)
                    self.page_title = f"Error {response.status_code}"
                    self._set_page_content(f"## Error {response.status_code}\n\n{res.text_content[:500]}")
                else:
                    text = ""
                    for chunk in response.iter_content(chunk_size=512, decode_unicode=True):
                        text += chunk
                    self.page_title = f"Error {response.status_code}"
                    self._set_page_content(f"## Error {response.status_code}\n\n{text[:500]}")
        except Exception as e:
            self._page_error = -1
            self.page_title = "Failed to fetch page"
            self._set_page_content(str(e))

    def page_with_title(self) -> str:
        if self._page_error:
            header = (
                f"Failed to load page, Error {self._page_error}\nTitle: {self.page_title}\n=======================\n"
            )
        else:
            header = f"Title: {self.page_title}\n=======================\n" if self.page_title else ""
        return header + self.viewport.strip()

    def _add_to_cache(self, key: str, value: Any) -> None:
        self._cache[key] = value
        self._log.append({"k": key, "v": value})
        self._cache_buffer.append({"k": key, "v": value})
        self.flush_cache()

    def flush_cache(self):
        fname = os.path.join(common_cache_dir(), f"{_CACHE_PREFIX}.{os.getpid()}.{threading.get_native_id()}.jsonl")
        with open(fname, "a") as f:
            for item in self._cache_buffer:
                f.write(json.dumps(item) + "\n")
        self._cache_buffer = []

    def flush_log(self, exp_dir: str):
        os.makedirs(os.path.join(exp_dir, "browser_log"), exist_ok=True)
        browser_log_path = os.path.join(exp_dir, f"browser_log/{os.getpid()}.{threading.get_native_id()}.jsonl")
        if len(self._log):
            with open(browser_log_path, "a") as wf:
                for line in self._log:
                    wf.write(json.dumps(line) + "\n")
            self._log = []

    def get_page(self, url: str) -> tuple[str, int, int]:
        """
        Loads a web page and returns a tuple containing:
        - Content of its first viewport (first screen)
        - Current page number
        - Total number of pages
        """
        self._page_error = 0
        if url.startswith("/"):
            # in case of a local file
            url = f"file://{url}"
        if self.use_web_cache and url in self._cache:
            logger.info(colored(f"Cache hit {url}", "green"))
            self._log.append({"k": url, "v": self._cache[url]})
            content, title = self._cache[url]
            self.history.append((url, time.time()))
            self.page_title = title
            self._set_page_content(content)
            self.viewport_current_page = 0
        elif force_cache():
            ratios = [(k, ratio(url, k, score_cutoff=0.7)) for k in self._cache.keys()]
            closest, score = sorted(ratios, key=lambda x: x[1], reverse=True)[0]
            if score >= 0.7:
                logger.warning(diff_strings(url, closest))
                logger.warning(f"Closest url score: {score:.3f}")
            raise FatalError(f"Page {url} not in cache")
        else:
            logger.info(colored(f"Page {url} not in cache", "yellow"))
            self.page_title = ""
            self.set_address(url)
            self._add_to_cache(url, (self.page_content, self.page_title))
        error = self._page_error
        self._page_error = 0
        return (self.page_with_title(), len(self.viewport_pages), error)

    def get_next_page(self) -> tuple[str, int, int]:
        """
        Load next page of the document and return the current content of the viewport, current page number and total number of pages.
        """
        if self.viewport_current_page + 1 == len(self.viewport_pages):
            raise ValueError("No more pages to read.")
        self.page_down()
        return (
            self.page_with_title(),
            self.viewport_current_page + 1,
            len(self.viewport_pages),
        )

    def get_whole_document(self, url: str) -> str:
        try:
            self.get_page(url)
        except Exception as e:
            raise Exception(f"Failed to load page {url}.\nError: {e}")
        return self.page_content


class PageDownAction(Action):
    """
    Action that scrolls down to display the next page of the current document.
    """

    kind: Literal["page_down_action"] = "page_down_action"


class PageUpAction(Action):
    """
    Action that scrolls up to display the previous page of the current document.
    """

    kind: Literal["page_up_action"] = "page_up_action"


class ReadDocumentAction(Action):
    """
    Action that loads a document, file, image, or web page from the provided URL or file path.
    Returns the first page of its content. Use page_down_action to view subsequent pages.
    """

    kind: Literal["read_document_action"] = "read_document_action"
    url: str = Field(description="URL or file path of the document")
    fact_description: str = Field(description="Description of the fact to search for in the document")
    fact_name: str = Field(description="Name of the fact to search for in the document")


class PageObservation(Observation):
    kind: Literal["page_observation"] = "page_observation"
    text: str
    current_page: int
    total_pages: int
    error: int | str | None = None

    def short_view(self, max_chars=100):
        view = self.llm_dict()
<<<<<<< HEAD
        view["text"] = self.text[:100] + "..."
        short = json.dumps(view, indent=2, ensure_ascii=False)
        logger.info(f"PageObservation long view was: {len(self.llm_view())}, short view is: {len(short)}")
        return short
=======
        if self.text and len(self.text) > max_chars:
            view["text"] = view["text"][:max_chars] + "..."
        return json.dumps(view, indent=2, ensure_ascii=False)
>>>>>>> aafe17e0


class SimpleBrowser(StatefulTool):
    """
    Simple text-based web browser for reading documents and web pages.
    Can load web page or document from a URL or file path and scroll through its content.
    """

    actions: tuple[type[Action], ...] = (ReadDocumentAction, PageDownAction)
    observations: tuple[type[Observation], ...] = (PageObservation,)
    exp_path: str
    kwargs: dict[str, Any] | None = None
    _browser: SimpleTextBrowser = None  # type: ignore

    def model_post_init(self, __context: Any):
        kwargs = self.kwargs or {}
        self._browser = SimpleTextBrowser(**kwargs)

    def execute_action(self, action: ReadDocumentAction | PageDownAction) -> PageObservation:
        if isinstance(action, ReadDocumentAction):
            text, total_pages, error = self._browser.get_page(action.url)
            obs = PageObservation(text=text, current_page=1, total_pages=total_pages, error=error or None)
        else:
            text, current_page, total_pages = self._browser.get_next_page()
            obs = PageObservation(
                text=text,
                current_page=current_page,
                total_pages=total_pages,
                error=self._browser._page_error if self._browser._page_error else None,
            )
        return obs

    def close(self) -> None:
        self._browser.flush_log(self.exp_path)<|MERGE_RESOLUTION|>--- conflicted
+++ resolved
@@ -473,16 +473,13 @@
 
     def short_view(self, max_chars=100):
         view = self.llm_dict()
-<<<<<<< HEAD
-        view["text"] = self.text[:100] + "..."
-        short = json.dumps(view, indent=2, ensure_ascii=False)
-        logger.info(f"PageObservation long view was: {len(self.llm_view())}, short view is: {len(short)}")
-        return short
-=======
-        if self.text and len(self.text) > max_chars:
+        view_json = json.dumps(view, indent=2, ensure_ascii=False)
+        if len(view["text"]) > max_chars:
             view["text"] = view["text"][:max_chars] + "..."
-        return json.dumps(view, indent=2, ensure_ascii=False)
->>>>>>> aafe17e0
+            short = json.dumps(view, indent=2, ensure_ascii=False)
+            logger.info(f"PageObservation long view was: {len(self.llm_view())}, short view is: {len(short)}")
+            view_json = short
+        return view_json
 
 
 class SimpleBrowser(StatefulTool):
