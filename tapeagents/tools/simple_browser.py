--- conflicted
+++ resolved
@@ -419,7 +419,6 @@
     def set_web_cache(self, cache: dict) -> None:
         self._cache = cache
 
-<<<<<<< HEAD
     def _add_to_cache(self, key: str, value: Any) -> None:
         self._cache[key] = value
         self._log.append({"k": key, "v": value})
@@ -439,16 +438,6 @@
                     for line in self._log:
                         wf.write(json.dumps(line) + "\n")
             self._log = []
-=======
-    def _add_to_cache(self, k: str, value: Any) -> None:
-        self._cache[k] = value
-        self._log[k] = value
-        self.save_cache()
-
-    def save_cache(self):
-        with open(self._cache_filename, "w") as f:
-            json.dump(self._cache, f, indent=2, ensure_ascii=False)
->>>>>>> 8e45ab72
 
     def get_page(self, url: str) -> tuple[str, int, int]:
         """
