--- conflicted
+++ resolved
@@ -6,12 +6,8 @@
 
 import datetime
 import json
-<<<<<<< HEAD
 import re
-from typing import Any, Generic, Iterable, Iterator, List, Literal, TypeAlias, TypeVar
-=======
 from typing import Any, Generic, Iterable, Iterator, List, Literal, Type, TypeAlias, TypeVar
->>>>>>> c023f4e4
 from uuid import uuid4
 
 import litellm
