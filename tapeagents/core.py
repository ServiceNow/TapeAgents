"""
Core data structures for the tape agents framework.
"""

from __future__ import annotations

import datetime
import json
from typing import Any, Generic, Iterable, Iterator, List, Literal, Type, TypeAlias, TypeVar
from uuid import uuid4

import litellm
from pydantic import BaseModel, Field, SerializeAsAny
from typing_extensions import Self


class TrainingText(BaseModel):
    """
    Training text instance used to finetune a language model.

    Attributes:
        text (str): The full text of the training instance.
        n_predicted (int): The number of predicted characters in the text.
        reward (float): The reward associated with the training instance. Defaults to 0.0.
        logprobs (List[float]): A list of log probabilities of the completion tokens from the assistant model.
        ref_logprobs (List[float]): A list of reference log probabilities of the completion tokens from the reference model.
        input_ids (List[int]): The tokenized input ids of the text.
        labels (List[int]): The tokenized labels of the text (i.e., masked token ids for the prompt and regular token ids for the prediction).
        group_id (str, optional): ID of the group. It is used by the RL finetuning script to normalize rewards.
        prompt_text (str): Portion of the text that serves as the prompt (i.e., the text excluding the predicted characters).
        output_text (str): Portion of the text that represents the predicted output (i.e., the last n_predicted characters).
    """

    text: str
    n_predicted: int
    reward: float = 0.0
    logprobs: List[float] = Field(default_factory=list)
    ref_logprobs: List[float] = Field(default_factory=list)
    input_ids: List[int] = Field(default_factory=list)
    labels: List[int] = Field(default_factory=list)
    group_id: str | None = None
    metadata: dict = Field(default_factory=dict)

    @property
    def prompt_text(self) -> str:
        return self.text[: -self.n_predicted]

    @property
    def output_text(self) -> str:
        return self.text[-self.n_predicted :]


class StepMetadata(BaseModel):
    """
    StepMetadata is a model that represents metadata for a tape step.

    Attributes:
        id (str): A unique identifier for the step, generated using uuid4.
        prompt_id (str): An identifier for the llm prompt used to produce the step.
        node (str): The node that produced the step.
        agent (str): The agent that produced the step.
        other (dict[str, Any]): A dictionary to store additional metadata related to the step.
    """

    id: str = Field(default_factory=lambda: str(uuid4()))
    prompt_id: str = ""
    node: str = ""
    agent: str = ""
    llm: str = ""
    other: dict[str, Any] = Field(default_factory=dict)


class Step(BaseModel):
    """
    Base class representing a step in a tape.

    Attributes:
        metadata (StepMetadata): Metadata associated with the step.
        kind (Literal["define_me"]): A placeholder value indicating the kind of step.
                                     This should be overwritten in subclasses.
    """

    metadata: StepMetadata = Field(default_factory=StepMetadata)
    kind: Literal["define_me"] = "define_me"  # This is a placeholder value, it should be overwritten in subclasses

    def llm_dict(self) -> dict[str, Any]:
        """Dumps the step data as dictionary, excluding the metadata."""
        return self.model_dump(exclude_none=True, exclude={"metadata"})

    def llm_view(self, indent: int | None = 2) -> str | list[dict]:
        """Returns a JSON string representation of the step data, excluding the metadata."""
        return json.dumps(self.llm_dict(), indent=indent, ensure_ascii=False)

    @classmethod
    def get_kind(cls) -> str:
        """Returns the default value of the 'kind' field."""
        return cls.model_fields["kind"].default


class PartialStep(BaseModel):
    """
    Wrap your step as partial step to indicate that it is not finished yet.

    Attributes:
        step (Step): An instance of the Step class representing the step details.
    """

    step: Step


class Observation(Step):
    """
    Base class representing an observation in a tape.
    """

    def short_view(self, max_chars=100) -> str:
        """Returns a short string representation of the observation when the tape needs to be trimmed."""
        return self.llm_view()


class Error(Step):
    """
    Base class representing an error in a tape.
    """

    pass


class AgentStep(Step):
    """
    Base class representing a step produced by an agent.
    """

    pass


class Thought(AgentStep):
    """
    Base class representing an agent's thought in a tape.
    """

    pass


class ControlFlow(Thought):
    """
    Base class representing a flow control step in a tape.
    """

    pass


class Action(AgentStep):
    """
    Base class representing an agent's action in a tape.
    """

    @classmethod
    def description(cls) -> str:
        return f"{cls.__name__} - {cls.__doc__ or '[no description]'}"


class LLMOutputParsingFailureAction(Action, Error):
    """
    Represents an action that is produced automatically when the LLM output parsing fails.

    Attributes:
        kind (Literal["llm_output_parsing_failure_action"]): A constant string indicating the type of action.
        error (str): A description of the error that occurred during parsing.
        llm_output (str): The raw output from the LLM that could not be parsed.
    """

    kind: Literal["llm_output_parsing_failure_action"] = "llm_output_parsing_failure_action"
    error: str
    llm_output: str


class StopStep(Action):
    """
    Action that stops orchestrator loop.
    """

    pass


class FinalStep(StopStep):
    """
    Action that stops orchestrator loop with a reason.

    Attributes:
        kind (Literal["final_step"]): A constant string indicating the type of action.
        reason (str): The reason for stopping the orchestr
    """

    kind: Literal["final_step"] = "final_step"
    reason: str = ""


<<<<<<< HEAD
class FinalObservation(Observation, StopStep):
    kind: Literal["final_observation"] = "final_observation"


class SetNextNode(Thought):
=======
class SetNextNode(ControlFlow):
>>>>>>> c023f4e4
    """
    Action that sets the next node to run in the current agent.

    Attributes:
        kind (Literal["set_next_node"]): A constant string indicating the type of action.
        next_node (str): The name of the next node to run.
    """

    kind: Literal["set_next_node"] = "set_next_node"
    next_node: str


class Pass(Thought):
    """
    Action that does nothing.
    """

    kind: Literal["pass"] = "pass"


class Call(ControlFlow):
    """
    Action that calls another agent.

    Attributes:
        kind (Literal["call"]): A constant string indicating the type of action.
        content (str): The content passed with the call to the agent.
        agent_name (str): The name of the agent to call.
    """

    kind: Literal["call"] = "call"
    content: str = ""
    agent_name: str


class Respond(ControlFlow):
    """
    Action that returns a response to the top-level agent after processing the call.

    Attributes:
        kind (Literal["respond"]): A constant string indicating the type of action.
        content (str): The content of the response.
        copy_output (bool): Indicates whether the last step before this one should be copied to the top-level agent.
    """

    content: str = ""
    kind: Literal["respond"] = "respond"
    copy_output: bool = False


StepType = TypeVar("StepType", bound=Action | Observation | Thought)
"""Type variable for step types."""


class TapeMetadata(BaseModel):
    """
    TapeMetadata is a model that represents metadata information for a tape.

    Attributes:
        id (str): A unique identifier for the tape, generated by default using uuid4.
        parent_id (str, optional): An optional identifier for the parent tape.
        author (str, optional): An optional name of the author of the tape.
        author_tape_id (str, optional): An optional identifier for the author's tape.
        n_added_steps (int, optional): The number of steps added to the tape in the last agent run, default is 0.
        error (Any, optional): An optional field to store any errors occured during the last agent run.
        result (Any, optional): Optional field to store the result associated with the tape, default is an empty dictionary.
    """

    id: str = Field(default_factory=lambda: str(uuid4()))
    parent_id: str | None = None
    author: str | None = None
    author_tape_id: str | None = None
    n_added_steps: int = 0
    error: Any | None = None
    result: Any = {}


ContextType = TypeVar("ContextType")
"""Type variable for context types."""


class Tape(BaseModel, Generic[ContextType, StepType]):
    """
    Tape class represents a sequence of steps produced by agents and environments with associated metadata.

    Supports iteration, slicing, concatenation, and appending of steps.

    Attributes:
        metadata (TapeMetadata): Metadata associated with the tape.
        context (ContextType, optional): Context information for the tape.
        steps (List[StepType]): List of steps in the tape.
    """

    metadata: TapeMetadata = Field(default_factory=TapeMetadata)
    context: ContextType | None = None
    steps: List[StepType] = Field(default_factory=list)

    def __iter__(self) -> Iterator[StepType]:  # type: ignore
        return iter(self.steps)

    def __len__(self) -> int:
        return len(self.steps)

    def __getitem__(self, key: int | slice) -> StepType | Self:
        if isinstance(key, slice):  # cut and erase metadata
            return self.model_copy(update=dict(steps=self.steps[key.start : key.stop], metadata=TapeMetadata()))
        return self.steps[key]

    def __add__(self, tape: Self | Iterable[Step]) -> Self:
        """
        Concatenate two tapes or append list of steps to the tape
        """
        new_steps = tape.steps if isinstance(tape, Tape) else list(tape)
        return self.model_copy(
            update=dict(
                steps=self.steps + new_steps,
                metadata=TapeMetadata(n_added_steps=len(new_steps)),
            )
        )

    def append(self, step: StepType) -> Self:
        """
        Adds a step to the tape and creates new metadata (new tape id, etc...).
        """
        return self.model_copy(update=dict(steps=self.steps + [step], metadata=TapeMetadata()))

    def with_new_id(self) -> Self:
        """
        Creates a copy of the tape with new metadata.
        """
        return self.model_copy(update=dict(metadata=TapeMetadata()))


TapeType = TypeVar("TapeType", bound=Tape)
"""Type variable for tape types."""


class Prompt(BaseModel):
    """
    A class representing a LLM prompt with messages and tools.

    Attributes:
        id (str): A unique identifier for the prompt, generated by default.
        tools (list[dict], optional): A list of tools associated with the prompt, default is None.
        messages (list[dict]): A list of messages in the prompt, default is an empty list.
    """

    id: str = Field(default_factory=lambda: str(uuid4()))
    tools: list[dict] | None = None
    messages: list[dict] = Field(default_factory=list)
    token_ids: list[int] = Field(default_factory=list)
    response_format: dict | Type[BaseModel] | None = None

    @staticmethod
    def from_user_message(content: str) -> Prompt:
        """
        Creates a Prompt instance from a user message.

        Args:
            content (str): The content of the user message.

        Returns:
            Prompt: A Prompt instance with the user message.
        """
        return Prompt(messages=[{"role": "user", "content": content}])

    def __bool__(self) -> bool:
        return bool(self.messages)


LLMOutput: TypeAlias = litellm.utils.Message
"""Type alias for the output of the language model."""


class LLMCall(BaseModel):
    """
    LLMCall stores info about a call to a language model.

    Attributes:
        timestamp (str): The timestamp when the call was made, in ISO 8601 format.
        prompt (Prompt): The input prompt provided to the language model.
        output (LLMOutput): The output generated by the language model.
        prompt_length_tokens (int): The length of the prompt in tokens. Defaults to -1 if not set.
        output_length_tokens (int): The length of the output in tokens. Defaults to -1 if not set.
        cached (bool): Indicates whether the result was retrieved from cache.
    """

    timestamp: str = Field(default_factory=lambda: datetime.datetime.now().isoformat())
    prompt: Prompt
    output: LLMOutput
    prompt_length_tokens: int = -1
    output_length_tokens: int = -1
    cached: bool
    llm_info: dict = {}
    cost: float = 0
    logprobs: list[TokenLogprob] = Field(default_factory=list, exclude=True)


class TokenLogprob(BaseModel):
    logprob: float
    token_id: int
    generated: int


AnnotatorTape = Tape[TapeType, StepType]
"""Type alias for annotator tapes."""
AnnotatorTapeType = TypeVar("AnnotatorTapeType", bound=AnnotatorTape)
"""Type variable for annotator tape types."""


class AnnotationWithMetadata(BaseModel):
    annotation: Any
    annotator_tape_id: str


class Episode(BaseModel):
    """
    Auxiliary data structure for tape with annotations attached.
    Humans may want to look at a tape with one-or-many annotations attached to agent's actions.
    This is a data structure to store such tapes. We store the tape id for traceability.
    """

    tape: Tape
    annotator_tapes: dict[int, list[Tape]]
    obs_making_tapes: dict[int, Tape]

    def group_by_step(self) -> Iterator[tuple[Tape | None, Step, list[Tape]]]:
        for i, step in enumerate(self.tape.steps):
            yield (
                self.obs_making_tapes.get(i, None),
                step,
                self.annotator_tapes.get(i, []),
            )


class AgentEvent(BaseModel, Generic[TapeType]):
    """
    Event produced by the agent during the run.

    Can contain a step, a final tape with all new steps, or a partial step when used in streaming mode.
    Attributes are mutually exclusive.

    Attributes:
        step (SerializeAsAny[Step], optional): A step produced by the agent.
        partial_step (PartialStep, optional): A partial step produced by the agent.
        partial_tape (TapeType, optional): A partial tape produced by the agent.
        final_tape (TapeType, optional): A final tape produced by the agent.
    """

    step: SerializeAsAny[Step] | None = None
    partial_step: PartialStep | None = None
    partial_tape: TapeType | None = None
    final_tape: TapeType | None = None


ObservationMakerTapeType = TypeVar("ObservationMakerTapeType", bound=Tape)


class MakeObservation(Action, Generic[StepType]):
    kind: Literal["make_observation"] = "make_observation"
    new_observation: StepType

    def llm_dict(self) -> dict[str, Any]:
        """Dumps the step data as dictionary, excluding the metadata of the step itself and the metadata of the wrapped step"""
        obj = self.model_dump(exclude_none=True, exclude={"metadata"})
        del obj["new_observation"]["metadata"]
        return obj


def last_actions(tape: Tape) -> list[Action]:
    return [step for step in tape.steps[-tape.metadata.n_added_steps :] if isinstance(step, Action)]<|MERGE_RESOLUTION|>--- conflicted
+++ resolved
@@ -196,15 +196,11 @@
     reason: str = ""
 
 
-<<<<<<< HEAD
 class FinalObservation(Observation, StopStep):
     kind: Literal["final_observation"] = "final_observation"
 
 
-class SetNextNode(Thought):
-=======
 class SetNextNode(ControlFlow):
->>>>>>> c023f4e4
     """
     Action that sets the next node to run in the current agent.
 
