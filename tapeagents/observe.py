"""
Functions to observe and store LLM calls and Tapes in a persistent storage
"""

import datetime
import json
import logging
import queue
import sqlite3
import threading
import time
from typing import Callable, Optional, Type

from pydantic import BaseModel

from .config import sqlite_db_path
from .core import LLMCall, LLMOutput, Prompt, Tape

logger = logging.getLogger(__name__)

_checked_sqlite = False
_WRITER_THREAD: Optional["SQLiteWriterThread"] = None

LLMCallListener = Callable[[LLMCall], None]
TapeListener = Callable[[Tape], None]


def init_sqlite_if_not_exists(only_once: bool = True):
    """
    Ensure that the tables exist in the sqlite database.

    This is only done once per Python process.
    If you want to change the SQLite path during at run time, you can run this function manually
    with only_once=False.

    """
    global _checked_sqlite
    if _checked_sqlite and only_once:
        return

    path = sqlite_db_path()
    logger.info(f"use SQLite db at {path}")
    conn = sqlite3.connect(path)
    cursor = conn.cursor()
    cursor.execute("""               
    CREATE TABLE IF NOT EXISTS LLMCalls (
        prompt_id TEXT PRIMARY KEY,
        timestamp TEXT,
        prompt TEXT,
        output TEXT,
        prompt_length_tokens INTEGER,
        output_length_tokens INTEGER,
        cached INTEGER,
        llm_info TEXT,
        cost REAL
    )
    """)
    # now create tape table with tape_id index and data column
    cursor.execute("""
    CREATE TABLE IF NOT EXISTS Tapes (
        tape_id TEXT PRIMARY KEY,
        timestamp TEXT,
        length INTEGER,
        metadata TEXT,
        context TEXT,
        steps TEXT
    )
    """)
    cursor.close()
    _checked_sqlite = True


def erase_sqlite():
    path = sqlite_db_path()
    conn = sqlite3.connect(path)
    cursor = conn.cursor()
    cursor.execute("DELETE FROM LLMCalls")
    cursor.execute("DELETE FROM Tapes")
    cursor.close()
    conn.commit()  # Don't forget to commit the changes
    conn.close()  # Close the connection when done


def _do_sqlite3_store_llm_call(call: LLMCall):
    try:
        init_sqlite_if_not_exists()
        with sqlite3.connect(sqlite_db_path(), timeout=30) as conn:
            cursor = conn.cursor()
            cursor.execute(
                "INSERT INTO LLMCalls (prompt_id, timestamp, prompt, output, prompt_length_tokens, output_length_tokens, cached, llm_info, cost) VALUES (?, ?, ?, ?, ?, ?, ?, ?, ?)",
                (
                    call.prompt.id,
                    call.timestamp,
                    call.prompt.model_dump_json(),
                    call.output.model_dump_json(),
                    call.prompt_length_tokens,
                    call.output_length_tokens,
                    call.cached,
                    json.dumps(call.llm_info),
                    call.cost
                ),
            )
            cursor.close()
    except Exception as e:
        logger.error(f"Failed to store LLMCall: {e}")


def sqlite_store_llm_call(call: LLMCall):
    """Standalone function to store LLM calls.

    Will use the queue if available (within context manager),
    otherwise falls back to single-threaded mode.
    """
    if _WRITER_THREAD is not None and _WRITER_THREAD.queue is not None:
        # We're in a context manager, use the queue
        logger.debug("Using SQLite queue writing mode")
        _WRITER_THREAD.queue.put(call)
    else:
        # We're not in a context manager, use single-threaded mode
        logger.debug("Using single-threaded SQLite writing mode")
        _do_sqlite3_store_llm_call(call)


def sqlite_store_tape(tape: Tape):
    try:
        init_sqlite_if_not_exists()
        with sqlite3.connect(sqlite_db_path(), timeout=30) as conn:
            cursor = conn.cursor()
            cursor.execute(
                "INSERT INTO Tapes (tape_id, timestamp, length, metadata, context, steps) VALUES (?, ?, ?, ?, ?, ?)",
                (
                    tape.metadata.id,
                    datetime.datetime.now().isoformat(),
                    len(tape),
                    tape.metadata.model_dump_json(),
                    tape.context.model_dump_json() if isinstance(tape.context, BaseModel) else json.dumps(tape.context),
                    json.dumps([step.model_dump() for step in tape.steps]),
                ),
            )
            cursor.close()
    except Exception as e:
        logger.error(f"Failed to store LLMCall: {e}")


llm_call_listeners: list[LLMCallListener] = [sqlite_store_llm_call]
tape_listeners: list[TapeListener] = [sqlite_store_tape]


def observe_llm_call(call: LLMCall):
    for listener in llm_call_listeners:
        listener(call)


def retrieve_llm_calls(prompt_ids: str | list[str]) -> list[LLMCall]:
    if isinstance(prompt_ids, str):
        prompt_ids = [prompt_ids]
    init_sqlite_if_not_exists()
    llm_calls = []
    with sqlite3.connect(sqlite_db_path()) as conn:
        cursor = conn.cursor()
        for i in range(0, len(prompt_ids), 100):
            prompts = prompt_ids[i : i + 100]
            cursor.execute(
                f"SELECT * FROM LLMCalls WHERE prompt_id IN ({','.join(['?'] * len(prompts))})",
                prompts,
            )
            rows = cursor.fetchall()
            for row in rows:
                llm_calls.append(
                    LLMCall(
                        timestamp=row[1],
                        prompt=Prompt.model_validate_json(row[2]),
                        output=LLMOutput.model_validate_json(row[3]),
                        prompt_length_tokens=row[4],
                        output_length_tokens=row[5],
                        cached=row[6],
                    )
                )
        cursor.close()
<<<<<<< HEAD
        if row is None:
            return None
        # ignore row[0] cause it is alredy in row[2]
        return LLMCall(
            timestamp=row[1],
            prompt=Prompt.model_validate_json(row[2]),
            output=LLMOutput.model_validate_json(row[3]),
            prompt_length_tokens=row[4],
            output_length_tokens=row[5],
            cached=row[6],
            llm_info=json.loads(row[7]),
            cost=row[8],
        )
=======
    return llm_calls
>>>>>>> 8e45ab72


def observe_tape(tape: Tape):
    for listener in tape_listeners:
        listener(tape)


def retrieve_tape_llm_calls(tapes: Tape | list[Tape]) -> dict[str, LLMCall]:
    logger.info("Retrieving LLM calls")
    if isinstance(tapes, Tape):
        tapes = [tapes]
    result = {}
    prompt_ids = list(set([step.metadata.prompt_id for tape in tapes for step in tape if step.metadata.prompt_id]))
    result = {call.prompt.id: call for call in retrieve_llm_calls(prompt_ids)}
    logger.info(f"Retrieved {len(result)} LLM calls")
    return result


def retrieve_tape(tape_class: Type, tape_id: str) -> Tape:
    init_sqlite_if_not_exists()
    with sqlite3.connect(sqlite_db_path()) as conn:
        cursor = conn.cursor()
        cursor.execute("SELECT * FROM Tapes WHERE tape_id = ?", (tape_id,))
        row = cursor.fetchone()
        cursor.close()
        if row is None:
            raise ValueError(f"No tape found with id {tape_id}")
        return tape_class.model_validate(
            dict(
                metadata=json.loads(row[3]),
                context=json.loads(row[4]),
                steps=json.loads(row[5]),
            )
        )


def get_latest_tape_id() -> str:
    init_sqlite_if_not_exists()
    with sqlite3.connect(sqlite_db_path()) as conn:
        cursor = conn.cursor()
        cursor.execute("SELECT tape_id FROM Tapes ORDER BY timestamp DESC LIMIT 1")
        row = cursor.fetchone()
        cursor.close()
        if row is None:
            return ""
        return row[0]


def retrieve_all_llm_calls(sqlite_fpath: str | None = None) -> list[LLMCall]:
    sqlite_fpath = sqlite_fpath or sqlite_db_path()
    init_sqlite_if_not_exists()
    conn = sqlite3.connect(sqlite_fpath)

    def dict_factory(cursor, row):
        d = {}
        for idx, col in enumerate(cursor.description):
            d[col[0]] = row[idx]
        return d

    conn.row_factory = dict_factory
    cursor = conn.cursor()
    cursor.execute("SELECT timestamp, prompt, output, prompt_length_tokens, output_length_tokens, cached, llm_info, cost FROM LLMCalls")
    rows = cursor.fetchall()
    cursor.close()
    calls: list[LLMCall] = []
    for row in rows:
        calls.append(
            LLMCall(
                timestamp=row["timestamp"],
                prompt=Prompt(**json.loads(row["prompt"])),
                output=LLMOutput(**json.loads(row["output"])),
                prompt_length_tokens=row["prompt_length_tokens"],
                output_length_tokens=row["output_length_tokens"],
                cached=row["cached"],
                llm_info=json.loads(row["llm_info"]),
                cost=row["cost"],
            )
        )
    return calls


class SQLiteWriterThread:
    def __init__(self):
        self.write_queue: Optional[queue.Queue] = None
        self.writer_thread: Optional[threading.Thread] = None

    def __enter__(self):
        """Start the SQLite queue writer when entering the context."""
        if self.write_queue is not None:
            return self  # Already running

        self.write_queue = queue.Queue()
        self.writer_thread = threading.Thread(target=self._queue_sqlite_writer, daemon=True)
        self.writer_thread.start()

        # Set the global reference
        global _WRITER_THREAD
        _WRITER_THREAD = self
        return self

    def __exit__(self, exc_type, exc_val, exc_tb):
        """Stop the SQLite queue writer when exiting the context."""
        if self.write_queue is not None and self.writer_thread is not None:
            self.wait_for_empty()
            self.write_queue.put(None)  # Signal thread to stop
            self.writer_thread.join()  # Wait for thread to finish
            self.write_queue = None
            self.writer_thread = None

            # Clear the global reference
            global _WRITER_THREAD
            _WRITER_THREAD = None

    def _queue_sqlite_writer(self):
        """The worker function that processes the queue."""
        while True:
            item = self.write_queue.get()
            if item is None:  # Stop signal
                break
            _do_sqlite3_store_llm_call(item)
            self.write_queue.task_done()

    def wait_for_empty(self, timeout: Optional[float] = None) -> bool:
        """Wait for the queue to be empty and all tasks to be processed."""
        if self.write_queue is None:
            return True

        try:
            self.write_queue.join()
            start_time = time.monotonic()
            logger.info("Waiting for SQLite queue to empty...")
            while not self.write_queue.empty():
                if timeout is not None:
                    elapsed = time.monotonic() - start_time
                    if elapsed >= timeout:
                        return False
                time.sleep(0.1)
                self.write_queue.join()
            return True
        except Exception as e:
            logger.error(f"Error while waiting for queue to empty: {e}")
            return False

    @property
    def queue(self) -> Optional[queue.Queue]:
        """Access the write queue."""
        return self.write_queue

    @property
    def is_empty(self) -> bool:
        """Check if the queue is empty."""
        return self.write_queue is None or self.write_queue.empty()<|MERGE_RESOLUTION|>--- conflicted
+++ resolved
@@ -97,7 +97,7 @@
                     call.output_length_tokens,
                     call.cached,
                     json.dumps(call.llm_info),
-                    call.cost
+                    call.cost,
                 ),
             )
             cursor.close()
@@ -166,6 +166,9 @@
             )
             rows = cursor.fetchall()
             for row in rows:
+                if row is None:
+                    continue
+                # ignore row[0] cause it is alredy in row[2]
                 llm_calls.append(
                     LLMCall(
                         timestamp=row[1],
@@ -174,26 +177,12 @@
                         prompt_length_tokens=row[4],
                         output_length_tokens=row[5],
                         cached=row[6],
+                        llm_info=json.loads(row[7]),
+                        cost=row[8],
                     )
                 )
         cursor.close()
-<<<<<<< HEAD
-        if row is None:
-            return None
-        # ignore row[0] cause it is alredy in row[2]
-        return LLMCall(
-            timestamp=row[1],
-            prompt=Prompt.model_validate_json(row[2]),
-            output=LLMOutput.model_validate_json(row[3]),
-            prompt_length_tokens=row[4],
-            output_length_tokens=row[5],
-            cached=row[6],
-            llm_info=json.loads(row[7]),
-            cost=row[8],
-        )
-=======
     return llm_calls
->>>>>>> 8e45ab72
 
 
 def observe_tape(tape: Tape):
@@ -255,7 +244,9 @@
 
     conn.row_factory = dict_factory
     cursor = conn.cursor()
-    cursor.execute("SELECT timestamp, prompt, output, prompt_length_tokens, output_length_tokens, cached, llm_info, cost FROM LLMCalls")
+    cursor.execute(
+        "SELECT timestamp, prompt, output, prompt_length_tokens, output_length_tokens, cached, llm_info, cost FROM LLMCalls"
+    )
     rows = cursor.fetchall()
     cursor.close()
     calls: list[LLMCall] = []
