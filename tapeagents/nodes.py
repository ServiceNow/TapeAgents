"""
Nodes are the building blocks of a TapeAgent, representing atomic units of the agent's behavior.
"""

import json
import logging
from typing import Any, Callable, Generator, Sequence, Type, Union, get_origin

from pydantic import Field, TypeAdapter, ValidationError

from tapeagents.dialog_tape import AssistantStep, UserStep
from tapeagents.prompting import FORMALIZE_FORMAT, FORMALIZE_GUIDANCE, FORMALIZE_INPUT, FORMALIZE_SYSTEM_PROMPT
from tapeagents.view import Call, Respond, TapeViewStack

from .agent import Agent, Node
from .core import (
    CONTROL_FLOW_STEPS,
    AgentStep,
    ConditionCheck,
    LLMOutput,
    LLMOutputParsingFailureAction,
    Observation,
    PartialStep,
    Prompt,
    SetNextNode,
    Step,
    StopStep,
    Tape,
)
from .llms import LLMStream
from .utils import FatalError, get_step_schemas_from_union_type, sanitize_json_completion

logger = logging.getLogger(__name__)
logger.setLevel(logging.INFO)


class MonoNode(Node):
    """
    A node for simple monolithic agents that handles simple prompt generation, and universal LLM output parsing.

    This node performs the following functions:

    - Renders the entire tape into a prompt, trimming if needed
    - Attaches guidance text to the end of the prompt after rendering the tape
    - Parses the LLM output into provided step classes (class provided as annotated union)

    Attributes:
        guidance (str): Guidance text attached to the end of the prompt
        system_prompt (str): System prompt used in message construction
        steps_prompt (str): Prompt describing the steps the agent can take
        agent_step_cls (Any): Class used for step validation, excluded from model
        next_node (str): Identifier for the next node in sequence

    Example:
        ```python
        node = MonoNode(
            guidance="Please respond with next action",
            system_prompt="You are a helpful assistant",
            steps_prompt="Available steps: think, act, finish",
            agent_step_cls=AgentStep
        )
        ```
    """

    system_prompt: str = ""
    steps_prompt: str = ""  # prompt that describes the steps that the agent can take
    guidance: str = ""  # guidance text that is attached to the end of the prompt
    output_cls: Any = Field(exclude=True, default=None)
    next_node: str = ""

    def make_prompt(self, agent: Any, tape: Tape) -> Prompt:
        """Create a prompt from tape interactions.

        This method constructs a prompt by processing the tape content and agent steps description
        into a format suitable for LLM consumption. It includes token count checks and tape trimming
        if needed to fit within context size limits.

        Args:
            agent (Any): The agent object containing LLM configuration.
            tape (Tape): The tape object containing interaction history.

        Returns:
            Prompt: A Prompt object containing formatted messages for LLM consumption.

        Note:
            The method performs the following steps:

            1. Cleans the tape content
            2. Gets steps description
            3. Converts tape to messages
            4. Checks token count and trims if needed
            5. Reconstructs messages if trimming occurred
        """
        clean_tape = self.prepare_tape(tape)
        messages = self.tape_to_messages(agent, clean_tape)
        if agent.llm.count_tokens(messages) > (agent.llm.context_size - 500):
            clean_tape = self.trim_tape(clean_tape)
            messages = self.tape_to_messages(agent, clean_tape)
        return Prompt(messages=messages)

    def prepare_tape(self, tape: Tape) -> Tape:
        """Override this method if you want to e.g. shorten content in some steps of the tape."""
        return tape
    
    def trim_tape(self, tape: Tape) -> Tape:
        """Override this method if you want to trim the tape to reduce the prompt size."""
        return tape    

    def tape_to_steps(self, tape: Tape) -> list[Step]:
        """Override this method if you want to make prompt messages from different steps."""
        return TapeViewStack.compute(tape).top.steps

<<<<<<< HEAD
    def tape_to_messages(self, agent: Agent, tape: Tape) -> list[dict]:
        """Make prompt messages from the tape."""
=======
    def tape_to_messages(self, tape: Tape) -> list[dict]:
        """
        Converts a Tape object and steps description into a list of messages for LLM conversation.

        Args:
            tape (Tape): A Tape object containing conversation steps.

        Returns:
            list[dict]: A list of dictionaries representing the conversation messages.
                       Each dictionary contains 'role' and 'content' keys.
                       Roles can be 'system', 'user', or 'assistant'.
                       The system prompt is always the first message.
                       If the output_cls is set, steps description is added as a user message.
                       Messages from tape are added with roles based on step type.
                       If guidance exists, it's added as the final user message.
        """
>>>>>>> 4ce872c5
        messages: list[dict] = [{"role": "system", "content": self.system_prompt}]
        if self.output_cls is not None:
            steps_description = self.get_steps_description(tape)
            messages.append({"role": "user", "content": steps_description})
        for step in self.tape_to_steps(tape):
            if isinstance(step, CONTROL_FLOW_STEPS):
                continue
            if isinstance(step, (AssistantStep, UserStep)):
                step_role = step.kind
                step_content = step.content
            else:
                agent_own_step = isinstance(step, AgentStep) and step.metadata.agent == agent.full_name
                step_role = "assistant" if agent_own_step else "user"
                step_content = step.llm_view()
            messages.append({"role": step_role, "content": step_content})
        if self.guidance:
            messages.append({"role": "user", "content": self.guidance})
        return messages

    def get_steps_description(self, tape: Tape) -> str:
        """
        Get the steps description for the agent's task.

        This method returns the predefined steps prompt which describes
        the schemas of steps that the agent should follow.

        Args:
            tape (Tape): The tape object containing the context and state information.

        Returns:
            str: The steps prompt describing the sequence of actions.
        """
        text = self.steps_prompt
        if self.output_cls:
            schema = get_step_schemas_from_union_type(self.output_cls)
            text = self.steps_prompt.format(schema=schema)
        return text

    def generate_steps(
        self, agent: Any, tape: Tape, llm_stream: LLMStream
    ) -> Generator[Step | PartialStep, None, None]:
        """
        Generates a sequence of steps based on the LLM stream output.

        This method processes the output from a language model stream and converts it into a series of steps.
        It handles the parsing of completions and post-processing of steps.

        Args:
            agent (Any): The agent instance that will execute the steps.
            tape (Tape): The tape object containing the execution context and history.
            llm_stream (LLMStream): The stream of language model outputs to process.

        Yields:
            Union[Step, PartialStep]: Individual steps generated from the LLM stream output.

        Raises:
            FatalError: If no completions are generated from the LLM stream.

        Note:
            - If the node has a next_node defined and the final step is not a StopStep,
              it will yield a SetNextNode step to continue the execution flow.
        """
        new_steps = []
        cnt = 0
        for event in llm_stream:
            if event.output:
                cnt += 1
                assert event.output.content
                if self.output_cls is None:
                    yield AssistantStep(content=event.output.content)
                else:
                    try:
                        for step in parse_completion(event.output.content, llm_stream.prompt.id, self.output_cls):
                            step = self.postprocess_step(tape, new_steps, step)
                            new_steps.append(step)
                            yield step
                    except Exception as e:
                        step = SetNextNode(next_node=self.name)  # stay in the same node when parsing fails
                        step = self.postprocess_step(tape, new_steps, step)
                        raise e
        if not cnt:
            raise FatalError("No completions!")

        if self.next_node and not isinstance(new_steps[-1], StopStep):
            yield SetNextNode(next_node=self.next_node)

    def postprocess_step(self, tape: Tape, new_steps: list[Step], step: Step) -> Step:
        return step

    def make_llm_output(self, agent: Any, tape: Tape, index: int) -> LLMOutput:
        """
        Creates an LLMOutput from a sequence of steps in the tape that share the same prompt_id.

        Args:
            agent (Any): The agent instance associated with the output.
            tape (Tape): The tape containing the sequence of steps.
            index (int): The starting index in the tape to process steps from.

        Returns:
            LLMOutput: An output object containing:

                - role: Set to "assistant"
                - content: JSON string of step data, formatted as either: a single dictionary
                if there is only one step, or a list of dictionaries

        Note:
            - Only processes steps with matching prompt_id from the starting index
            - Excludes SetNextNode steps from the output
            - JSON content is formatted with indentation
        """
        steps = []
        i = index
        first_prompt_id = tape.steps[i].metadata.prompt_id
        while i < len(tape) and tape.steps[i].metadata.prompt_id == first_prompt_id:
            if not isinstance(tape.steps[i], CONTROL_FLOW_STEPS):
                steps.append(tape.steps[i])
            i += 1

        # if there is only one step, return it as a single dict, not a list
        content = [step.llm_dict() for step in steps] if len(steps) > 1 else steps[0].llm_dict()
        return LLMOutput(role="assistant", content=json.dumps(content, indent=2, ensure_ascii=False))
    
    def update(self, node_config: dict[str, Any]) -> Node:
        node_config["output_cls"] = self.output_cls
        return super().update(node_config)


def parse_completion(llm_output: str, prompt_id: str, output_cls: Any) -> Generator[Step, None, None]:
    try:
        step_dicts = json.loads(sanitize_json_completion(llm_output))
        if isinstance(step_dicts, dict):
            step_dicts = [step_dicts]
    except Exception as e:
        logger.exception(f"Failed to parse LLM output as json: {llm_output}\n\nError: {e}")
        yield LLMOutputParsingFailureAction(error=f"Failed to parse LLM output as json: {e}", llm_output=llm_output)
        return
    try:
        steps = [TypeAdapter(output_cls).validate_python(step_dict) for step_dict in step_dicts]
    except ValidationError as e:
        err_text = ""
        for err in e.errors():
            loc = ".".join([str(loc) for loc in err["loc"]])
            err_text += f"{loc}: {err['msg']}\n"
        logger.exception(f"Failed to validate LLM output: {step_dicts}\n\nErrors:\n{err_text}")
        yield LLMOutputParsingFailureAction(error=f"Failed to validate LLM output: {err_text}", llm_output=llm_output)
        return
    except Exception as e:
        logger.exception(f"Failed to parse LLM output dict: {step_dicts}\n\nError: {e}")
        yield LLMOutputParsingFailureAction(error=f"Failed to parse LLM output dict: {e}", llm_output=llm_output)
        return
    for step in steps:
        step.metadata.prompt_id = prompt_id
        yield step


class Formalize(Node):
    formalize_prompt: str = FORMALIZE_FORMAT
    output_cls: Any

    def make_prompt(self, agent: Any, tape: Tape) -> Prompt:
        step = tape[-1]
        assert hasattr(step, "content")
        messages = [
            {"role": "system", "content": FORMALIZE_SYSTEM_PROMPT},
            {"role": "user", "content": FORMALIZE_INPUT.format(content=step.content)},  # type: ignore
            {"role": "user", "content": FORMALIZE_GUIDANCE},
            {
                "role": "user",
                "content": self.formalize_prompt.format(
                    schema=get_step_schemas_from_union_type(
                        Union[self.output_cls] if not get_origin(self.output_cls) == Union else self.output_cls
                    ),
                ),
            },
        ]
        return Prompt(messages=messages)

    def generate_steps(
        self, agent: Any, tape: Tape, llm_stream: LLMStream
    ) -> Generator[Step | PartialStep, None, None]:
        step = tape[-1]
        assert hasattr(step, "content")
        for event in llm_stream:
            if event.output:
                assert event.output.content
                formal_step = next(parse_completion(event.output.content, llm_stream.prompt.id, self.output_cls))
                if hasattr(formal_step, "text"):
                    formal_step.text = step.content  # type: ignore
                formal_step.metadata.prompt_id = llm_stream.prompt.id
                yield formal_step
                return
        raise FatalError("No completions!")


class ControlFlowNode(Node):
    """
    A node that controls the flow of execution by selecting the next node based on tape content.

    This abstract class provides a framework for implementing control flow logic in a node.
    It determines which node should be executed next based on the current state of the tape.

    Example:
        ```python
        class MyControlFlow(ControlFlowNode):
            def select_node(self, tape):
                if isinstance(tape[-1], SuccessObservation):
                    return 'node_a'
                return 'node_b'
        ```
    """

    next_node: str = ""
    predicate: Callable[[Tape], bool] = lambda tape: True

    def generate_steps(
        self, agent: Any, tape: Tape, llm_stream: LLMStream
    ) -> Generator[Step | PartialStep, None, None]:
        """
        Generates steps that moves the execution to the next node based on the tape content.

        Args:
            agent (Any): The agent instance executing the node
            tape (Tape): The tape object containing the context and state
            llm_stream (LLMStream): Stream for language model interaction

        Yields:
            step (SetNextNode): A step indicating which node should be executed next
        """
        next_node = self.select_node(tape)
        if next_node:
            yield SetNextNode(next_node=next_node)
        else:
            yield ConditionCheck()  # we should put a step into tape to know last executed node

    def select_node(self, tape: Tape) -> str:
        return self.next_node if self.predicate(tape) else ""


class ObservationControlNode(ControlFlowNode):
    """
    A control flow node that selects the next node based on the last observation in the tape.

    This node examines the last observation in the tape and uses it to determine which node
    to execute next based on a mapping of observation types to node names.

    Attributes:
        observation_to_node (dict[Type, str]): Mapping of observation types to destination node names
        default_node (str): Default node to jump to if no matching observation type is found

    Example:
        ```python
        node = ObservationControlNode(
            observation_to_node={
                SuccessObservation: "success_node",
                ErrorObservation: "error_node"
            },
            default_node="fallback_node"
        )
        ```
    """

    observation_to_node: dict[Type, str] = {}
    default_node: str = ""  # jump to the last node by default

    def select_node(self, tape: Tape) -> str:
        """
        Selects the next node based on the type of the last observation in the tape.

        Returns default_node if no observations exist or no matching type is found.

        Args:
            tape (Tape): The tape object containing the context and state

        Returns:
            str: The name of the next node to execute
        """
        observations = [step for step in tape.steps if isinstance(step, Observation)]
        last_observation = observations[-1] if observations else None
        return self.observation_to_node.get(type(last_observation), self.default_node)


class FixedStepsNode(Node):
    """A Node that generates a fixed sequence of predefined steps.

    This node simply yields a sequence of steps that were provided during initialization,
    without any dynamic generation or modification.

    Attributes:
        steps (list[Step]): A list of Step objects to be yielded in sequence.

    Example:
        ```python
        fixed_node = FixedStepsNode(steps=[
            AssistantStep(text="Hello"),
            SetNextNode(next_node="node_a")
        ])
        ```
    """

    steps: list[Step]

    def generate_steps(
        self, agent: Any, tape: Tape, llm_stream: LLMStream
    ) -> Generator[Step | PartialStep, None, None]:
        for step in self.steps:
            yield step


class ConditionalNode(Node):
    steps: list[Step]
    predicate: Callable[[Tape], bool] = lambda tape: True

    def generate_steps(
        self, agent: Any, tape: Tape, llm_stream: LLMStream
    ) -> Generator[Step | PartialStep, None, None]:
        if self.predicate(tape):
            for step in self.steps:
                yield step
        else:
            yield ConditionCheck()  # we should put a step into tape to know last executed node


class Return(FixedStepsNode):
<<<<<<< HEAD
    steps: list[Respond] = [Respond(copy_output=True)]
=======
    steps: list[Step] = [Respond(copy_output=True)]


class CallSubagent(Node):
    """
    Node that calls a subagent with inputs from the current tape view.
    """

    agent: Agent
    inputs: tuple[str | int, ...] = Field(
        default_factory=tuple,
        description="Names of the subagents which outputs are required for the current subagent to run",
    )

    def model_post_init(self, __context: Any) -> None:
        self.name = f"{self.agent.name}Node"

    def generate_steps(self, _: Any, tape: Tape, llm_stream: LLMStream):
        view = TapeViewStack.compute(tape)
        yield Call(agent_name=self.agent.name)
        for input_ in self.inputs:
            yield view.top.get_output(input_).model_copy(deep=True)


class RespondIfNotRootNode(Node):
    def generate_steps(self, _: Any, tape: Tape, llm_stream: LLMStream):
        view = TapeViewStack.compute(tape)
        if len(view.stack) > 1:
            yield Respond(copy_output=True)
        return
>>>>>>> 4ce872c5
<|MERGE_RESOLUTION|>--- conflicted
+++ resolved
@@ -4,7 +4,7 @@
 
 import json
 import logging
-from typing import Any, Callable, Generator, Sequence, Type, Union, get_origin
+from typing import Any, Callable, Generator, Type, Union, get_origin
 
 from pydantic import Field, TypeAdapter, ValidationError
 
@@ -92,28 +92,24 @@
             5. Reconstructs messages if trimming occurred
         """
         clean_tape = self.prepare_tape(tape)
-        messages = self.tape_to_messages(agent, clean_tape)
+        messages = self.tape_to_messages(clean_tape)
         if agent.llm.count_tokens(messages) > (agent.llm.context_size - 500):
             clean_tape = self.trim_tape(clean_tape)
-            messages = self.tape_to_messages(agent, clean_tape)
+            messages = self.tape_to_messages(clean_tape)
         return Prompt(messages=messages)
 
     def prepare_tape(self, tape: Tape) -> Tape:
         """Override this method if you want to e.g. shorten content in some steps of the tape."""
         return tape
-    
+
     def trim_tape(self, tape: Tape) -> Tape:
         """Override this method if you want to trim the tape to reduce the prompt size."""
-        return tape    
+        return tape
 
     def tape_to_steps(self, tape: Tape) -> list[Step]:
         """Override this method if you want to make prompt messages from different steps."""
         return TapeViewStack.compute(tape).top.steps
 
-<<<<<<< HEAD
-    def tape_to_messages(self, agent: Agent, tape: Tape) -> list[dict]:
-        """Make prompt messages from the tape."""
-=======
     def tape_to_messages(self, tape: Tape) -> list[dict]:
         """
         Converts a Tape object and steps description into a list of messages for LLM conversation.
@@ -130,7 +126,6 @@
                        Messages from tape are added with roles based on step type.
                        If guidance exists, it's added as the final user message.
         """
->>>>>>> 4ce872c5
         messages: list[dict] = [{"role": "system", "content": self.system_prompt}]
         if self.output_cls is not None:
             steps_description = self.get_steps_description(tape)
@@ -252,7 +247,7 @@
         # if there is only one step, return it as a single dict, not a list
         content = [step.llm_dict() for step in steps] if len(steps) > 1 else steps[0].llm_dict()
         return LLMOutput(role="assistant", content=json.dumps(content, indent=2, ensure_ascii=False))
-    
+
     def update(self, node_config: dict[str, Any]) -> Node:
         node_config["output_cls"] = self.output_cls
         return super().update(node_config)
@@ -454,10 +449,7 @@
 
 
 class Return(FixedStepsNode):
-<<<<<<< HEAD
-    steps: list[Respond] = [Respond(copy_output=True)]
-=======
-    steps: list[Step] = [Respond(copy_output=True)]
+    steps: list[Respond] = [Respond(copy_output=True)]  # type: ignore
 
 
 class CallSubagent(Node):
@@ -486,5 +478,4 @@
         view = TapeViewStack.compute(tape)
         if len(view.stack) > 1:
             yield Respond(copy_output=True)
-        return
->>>>>>> 4ce872c5
+        return