import json
import logging
import os
from contextlib import contextmanager
from pathlib import Path
from types import GeneratorType
from typing import Generator, Type

import yaml
from pydantic import TypeAdapter

from .core import Tape

logger = logging.getLogger(__name__)


class TapeSaver:
    def __init__(self, yaml_dumper: yaml.SafeDumper):
        self._dumper = yaml_dumper

    def save(self, tape: Tape):
        self._dumper.represent(tape.model_dump(by_alias=True))


@contextmanager
def save_tapes(filename: Path | str, mode: str = "w") -> Generator[TapeSaver, None, None]:
    if isinstance(filename, str):
        filename = Path(filename)
    logger.info(f"Writing to {filename} in mode {mode}")

    # Create directory path if it does not exist
    filename.parent.mkdir(parents=True, exist_ok=True)

    # Open file for writing and create dumper instance
    _file = open(filename, mode)
    _dumper = yaml.SafeDumper(
        stream=_file,
        default_flow_style=False,
        explicit_start=True,
        sort_keys=False,
    )
    _dumper.open()

    # Yield the dumper to the caller
    yield TapeSaver(_dumper)

    # Close the dumper and file
    _dumper.close()
    _file.close()


def save_tape(tapes_dir: str, name: str, tape: Tape):
    fpath = os.path.join(tapes_dir, f"{name}.json")
    with open(fpath, "w") as f:
        f.write(tape.model_dump_json(indent=4))


def load_tapes(tape_class: Type | TypeAdapter, path: Path | str, file_extension: str = ".yaml") -> list[Tape]:
    if not os.path.exists(path):
        raise FileNotFoundError(f"File not found: {path}")
    if file_extension not in (".yaml", ".json"):
        raise ValueError(f"Unsupported file extension: {file_extension}")
    if os.path.isdir(path):
        logger.info(f"Loading tapes from dir {path}")
        paths = [os.path.join(path, f) for f in os.listdir(path) if f.endswith(file_extension)]
    else:
        paths = [path]
    loader = tape_class.model_validate if isinstance(tape_class, Type) else tape_class.validate_python
<<<<<<< HEAD
    with open(path) as f:
        if file_extension == ".yaml":
            data = list(yaml.safe_load_all(f))
        elif file_extension == ".json":
            data = json.load(f)
        else:
            raise ValueError(f"Unsupported file extension {file_extension}")
    tapes = [loader(tape) for tape in data] if isinstance(data, list) else loader(data)
=======
    tapes = []
    for path in paths:
        with open(path) as f:
            if file_extension == ".yaml":
                data = yaml.safe_load_all(f)
            elif file_extension == ".json":
                data = json.load(f)
        if not isinstance(data, list):
            data = [data]
        for tape in data:
            tapes.append(loader(tape))
>>>>>>> 7e271fe7
    return tapes<|MERGE_RESOLUTION|>--- conflicted
+++ resolved
@@ -66,16 +66,6 @@
     else:
         paths = [path]
     loader = tape_class.model_validate if isinstance(tape_class, Type) else tape_class.validate_python
-<<<<<<< HEAD
-    with open(path) as f:
-        if file_extension == ".yaml":
-            data = list(yaml.safe_load_all(f))
-        elif file_extension == ".json":
-            data = json.load(f)
-        else:
-            raise ValueError(f"Unsupported file extension {file_extension}")
-    tapes = [loader(tape) for tape in data] if isinstance(data, list) else loader(data)
-=======
     tapes = []
     for path in paths:
         with open(path) as f:
@@ -87,5 +77,4 @@
             data = [data]
         for tape in data:
             tapes.append(loader(tape))
->>>>>>> 7e271fe7
     return tapes