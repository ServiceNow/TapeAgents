"""
I/O routines for Tapes.
"""

import json
import logging
import os
from contextlib import contextmanager
from pathlib import Path
from typing import Callable, Generator, Type

import yaml
from pydantic import TypeAdapter

from tapeagents.dialog_tape import AssistantStep

from .core import Tape

logger = logging.getLogger(__name__)


class TapeSaver:
    """A class for saving Tape objects using YAML format.

    This class provides functionality to save Tape objects using a YAML dumper.
    It handles the serialization of Tape objects into YAML format.

    Example:
        ```python
        dumper = yaml.SafeDumper(output_file)
        saver = TapeSaver(dumper)
        saver.save(tape)
        ```
    """

    def __init__(self, yaml_dumper: yaml.SafeDumper):
        """Initialize TapeIOYML with a YAML dumper.

        Args:
            yaml_dumper (yaml.SafeDumper): The YAML dumper instance to use for serialization.
        """
        self._dumper = yaml_dumper

    def save(self, tape: Tape):
        """
        Saves the tape data using the configured dumper.

        Args:
            tape (Tape): The tape object containing the data to be saved.
        """
        self._dumper.represent(tape.model_dump(by_alias=True))


@contextmanager
def stream_yaml_tapes(filename: Path | str, mode: str = "w") -> Generator[TapeSaver, None, None]:
    """Stream YAML tapes to a file.

    This function creates a context manager that allows streaming YAML documents to a file.
    It handles file creation, directory creation if necessary, and proper resource cleanup.

    Args:
        filename (Union[Path, str]): Path to the output YAML file. Can be either a string or Path object.
        mode (str, optional): File opening mode. Defaults to "w" (write mode).

    Yields:
        Generator[TapeSaver, None, None]: A TapeSaver instance that can be used to write YAML documents.

    Raises:
        OSError: If there are issues with file/directory creation or permissions.
        yaml.YAMLError: If there are YAML serialization errors.
    """
    if isinstance(filename, str):
        filename = Path(filename)
    logger.info(f"Writing to {filename} in mode {mode}")

    # Create directory path if it does not exist
    filename.parent.mkdir(parents=True, exist_ok=True)

    # Open file for writing and create dumper instance
    _file = open(filename, mode)
    _dumper = yaml.SafeDumper(
        stream=_file,
        default_flow_style=False,
        explicit_start=True,
        sort_keys=False,
    )
    _dumper.open()

    # Yield the dumper to the caller
    yield TapeSaver(_dumper)

    # Close the dumper and file
    _dumper.close()
    _file.close()


def save_json_tape(tape: Tape, tapes_dir: str, name: str = ""):
    """Save a Tape object to a JSON file.

    Args:
        tape (Tape): The Tape object to be saved
        tapes_dir (str): Directory path where the JSON file will be saved
        name (str, optional): Name of the output JSON file. If empty, tapes_dir is used as the full path.
            If provided without .json extension, it will be added automatically. Defaults to "".

    Example:
        ```python
        tape = Tape(...)
        save_json_tape(tape, "/path/to/dir", "my_tape")
        # Saves to /path/to/dir/my_tape.json
        ```

    """
    fname = name if name.endswith(".json") else f"{name}.json"
    fpath = os.path.join(tapes_dir, fname) if name else tapes_dir
    with open(fpath, "w") as f:
        f.write(tape.model_dump_json(indent=4))


def load_tape_dicts(path: Path | str, file_extension: str = ".yaml") -> list[dict]:
    if not os.path.exists(path):
        raise FileNotFoundError(f"File not found: {path}")
    if file_extension not in (".yaml", ".json"):
        raise ValueError(f"Unsupported file extension: {file_extension}")
    if os.path.isdir(path):
        logger.info(f"Loading tapes from dir {path}")
        paths = sorted([os.path.join(path, f) for f in os.listdir(path) if f.endswith(file_extension)])
    else:
        paths = [path]
        file_extension = os.path.splitext(path)[-1]
    tapes = []
    for path in paths:
        with open(path) as f:
            if file_extension == ".yaml":
                data = list(yaml.safe_load_all(f))
            else:
                data = json.load(f)
        if not isinstance(data, list):
            data = [data]
        tapes.extend(data)
    return tapes


<<<<<<< HEAD
def load_tapes(
    tape_class: Type | TypeAdapter,
    path: Path | str,
    file_extension: str = ".yaml",
    unknown_steps_loader: Callable | None = None,
) -> list[Tape]:
=======
def load_tapes(tape_class: Type | TypeAdapter, path: Path | str, file_extension: str = ".yaml") -> list[Tape]:
    """Load tapes from dir with YAML or JSON files.

    This function loads tapes from a file or directory and converts them into tape objects
    using the specified tape class or type adapter.

    Args:
        tape_class (Union[Type, TypeAdapter]): The class or type adapter used to validate and create tape objects.
        path (Union[Path, str]): Path to a file or directory containing tape configurations.
        file_extension (str, optional): File extension to filter by when loading from directory.
            Must be either '.yaml' or '.json'. Defaults to '.yaml'.

    Returns:
        list[Tape]: A list of validated tape objects.

    Raises:
        FileNotFoundError: If the specified path does not exist.
        ValueError: If an unsupported file extension is provided.

    Example:
        ```python
        tapes = load_tapes(TapeClass, "configs/tapes.yaml")
        tapes = load_tapes(tape_adapter, "configs/tapes", ".json")
        ```
    """
>>>>>>> 8e45ab72
    tapes = []
    loader = tape_class.model_validate if isinstance(tape_class, Type) else tape_class.validate_python
    data = load_tape_dicts(path, file_extension)
    for tape_dict in data:
<<<<<<< HEAD
        try:
            tape = loader(tape_dict)
        except Exception as e:
            if unknown_steps_loader is None:
                logger.error(f"Failed to load tape: {e}")
                raise e
            step_dicts = tape_dict["steps"]
            tape_dict["steps"] = []
            tape = loader(tape_dict)
            tape.steps = [unknown_steps_loader(step_dict) for step_dict in step_dicts]
=======
        tape = loader(tape_dict)
        tapes.append(tape)
    return tapes


def load_legacy_tapes(tape_class: Type | TypeAdapter, path: Path | str, step_class: Type | TypeAdapter) -> list[Tape]:
    tapes = []
    loader = tape_class.model_validate if isinstance(tape_class, Type) else tape_class.validate_python
    data = load_tape_dicts(path, ".json")
    for tape_dict in data:
        try:
            tape = loader(tape_dict)
        except Exception:
            step_dicts = tape_dict["steps"]
            tape_dict["steps"] = []
            tape = loader(tape_dict)
            step_loader = step_class.model_validate if isinstance(step_class, Type) else step_class.validate_python
            steps = []
            for step_dict in step_dicts:
                try:
                    steps.append(step_loader(step_dict))
                except Exception as e:
                    logger.warning(f"Failed to load step: {e}")
                    steps.append(AssistantStep(content=json.dumps(step_dict, indent=2, ensure_ascii=False)))
            tape.steps = steps
>>>>>>> 8e45ab72
        tapes.append(tape)
    return tapes<|MERGE_RESOLUTION|>--- conflicted
+++ resolved
@@ -7,7 +7,7 @@
 import os
 from contextlib import contextmanager
 from pathlib import Path
-from typing import Callable, Generator, Type
+from typing import Generator, Type
 
 import yaml
 from pydantic import TypeAdapter
@@ -141,14 +141,6 @@
     return tapes
 
 
-<<<<<<< HEAD
-def load_tapes(
-    tape_class: Type | TypeAdapter,
-    path: Path | str,
-    file_extension: str = ".yaml",
-    unknown_steps_loader: Callable | None = None,
-) -> list[Tape]:
-=======
 def load_tapes(tape_class: Type | TypeAdapter, path: Path | str, file_extension: str = ".yaml") -> list[Tape]:
     """Load tapes from dir with YAML or JSON files.
 
@@ -174,23 +166,10 @@
         tapes = load_tapes(tape_adapter, "configs/tapes", ".json")
         ```
     """
->>>>>>> 8e45ab72
     tapes = []
     loader = tape_class.model_validate if isinstance(tape_class, Type) else tape_class.validate_python
     data = load_tape_dicts(path, file_extension)
     for tape_dict in data:
-<<<<<<< HEAD
-        try:
-            tape = loader(tape_dict)
-        except Exception as e:
-            if unknown_steps_loader is None:
-                logger.error(f"Failed to load tape: {e}")
-                raise e
-            step_dicts = tape_dict["steps"]
-            tape_dict["steps"] = []
-            tape = loader(tape_dict)
-            tape.steps = [unknown_steps_loader(step_dict) for step_dict in step_dicts]
-=======
         tape = loader(tape_dict)
         tapes.append(tape)
     return tapes
@@ -216,6 +195,5 @@
                     logger.warning(f"Failed to load step: {e}")
                     steps.append(AssistantStep(content=json.dumps(step_dict, indent=2, ensure_ascii=False)))
             tape.steps = steps
->>>>>>> 8e45ab72
         tapes.append(tape)
     return tapes