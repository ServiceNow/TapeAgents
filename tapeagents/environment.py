"""
Base classes for environments that execute actions and produce observations
"""

import json
import logging
import time
from abc import ABC, abstractmethod
from typing import Callable, Generic, Literal

from langchain_core.tools import BaseTool, tool as tool_wrapper
from langchain_core.utils.function_calling import convert_to_openai_tool
from pydantic import BaseModel, TypeAdapter

from tapeagents.agent import TapeType
from tapeagents.core import Action, LLMOutputParsingFailureAction, Observation, Tape
from tapeagents.dialog_tape import AssistantStep, DialogTape, UserStep
from tapeagents.tool_calling import FunctionCall, ToolCalls, ToolResult, ToolSpec
from tapeagents.tools.base import StatefulTool, Tool
from tapeagents.tools.container_executor import CodeBlock, CommandLineCodeResult, ContainerExecutor
from tapeagents.utils import FatalError
from tapeagents.view import defaultdict

logger = logging.getLogger(__name__)


class ExternalObservationNeeded(Exception):
    """Environments raise this when they can't make the required observation for an action"""

    def __init__(self, action: Action, *args, **wargs):
        super().__init__(*args, **wargs)
        self.action = action

    def __str__(self) -> str:
        return f"Environment needs external observation for action {self.action}"


class NoActionsToReactTo(Exception):
    """Environments raise this when there are no actions to react to"""

    def __init__(self, *args, **wargs):
        super().__init__(*args, **wargs)


class Environment(ABC, Generic[TapeType]):
    @abstractmethod
    def react(self, tape: TapeType) -> TapeType:
        pass

    def step(self, action: Action) -> Observation:
        raise NotImplementedError

    def raise_external_observation_needed(self, action: Action):
        raise ExternalObservationNeeded(
            action,
            f"Environment {type(self).__name__} does not known how to produce observations that should follow"
            f" an action of type {type(action).__name__}. Please add obserations to the tape manually.",
        )

    def raise_unexpected_action(self, action: Action):
        raise ValueError(f"Unexpected action type: {action}")

    def actions(self) -> tuple[type[Action], ...]:
        return tuple()

    def reset(self) -> None:
        pass

    def close(self) -> None:
        pass


class EmptyEnvironment(Environment):
    def react(self, tape: Tape) -> list[Observation]:
        # TOOD: move prompting to a separate agent?
        action = tape.steps[-1]
        if isinstance(action, AssistantStep):
            self.raise_external_observation_needed(action)
        else:
            self.raise_unexpected_action(action)
        return []


class ToolEnvironment(Environment):
    def __init__(self, tools: list[BaseTool | Callable]):
        self.tools: list[BaseTool] = [t if isinstance(t, BaseTool) else tool_wrapper(t) for t in tools]  # type: ignore
        self._name2tool = {t.name: t for t in self.tools}

    def get_tool_schemas(self) -> list[ToolSpec]:
        return [TypeAdapter(ToolSpec).validate_python(convert_to_openai_tool(tool)) for tool in self.tools]

    def get_tool_schema_dicts(self) -> list[dict]:
        return [t.model_dump() for t in self.get_tool_schemas()]

    def react(self, tape: DialogTape) -> DialogTape:
        orphan_actions = []
        for i in reversed(range(len(tape))):
            if isinstance(tape.steps[i], Observation):
                break
            if isinstance(tape.steps[i], Action):
                orphan_actions.append(tape.steps[i])
        if not orphan_actions:
            raise NoActionsToReactTo("No actions to react to")
        for action in orphan_actions:
            if isinstance(action, ToolCalls):
                for tc in action.tool_calls:
                    if not isinstance(tc.function, FunctionCall) or not isinstance(tc.function.name, str):
                        raise ValueError("Tool call must be Function and must have a name")
                    tool = self._name2tool[tc.function.name]
                    args = tc.function.arguments
                    if isinstance(args, str):
                        args = json.loads(args)
                    try:
                        content = tool.run(tool_input=args)
                    except FatalError as e:
                        raise e
                    except Exception as e:
                        content = str(e)
                    tape = tape.append(ToolResult(content=content, tool_call_id=tc.id))
            elif isinstance(action, AssistantStep):
                self.raise_external_observation_needed(action)
            else:
                self.raise_unexpected_action(action)

        return tape


class ExecuteCode(Action):
    kind: Literal["execute_code"] = "execute_code"
    code: list[CodeBlock]

    def llm_view(self, indent: int | None = 2) -> str | list[dict]:
        blocks = [f"```{block.language}\n{block.code}\n```" for block in self.code]
        return "\n\n".join(blocks)


class CodeExecutionResult(Observation):
    kind: Literal["code_execution_result"] = "code_execution_result"
    result: CommandLineCodeResult


class CodeExecutionEnvironment(Environment):
    """
    Environment for the team agents
    The only action that the environment can perform is to execute the code blocks
    """

    def __init__(self, container_executor: ContainerExecutor):
        self.container_executor = container_executor

    def react(self, tape: Tape) -> Tape:
        match step := tape.steps[-1]:
            case ExecuteCode():
                result = self.container_executor.execute_code_blocks(step.code)
                return tape.append(CodeExecutionResult(result=result))
            case _:
                return tape


class ToolCollectionEnvironment(BaseModel, Environment):
    tools: list[Tool | StatefulTool]
    loop_detection: bool = False
    loop_warning_after_n_steps: int = 3
    loop_warning: str = "You seems to stuck producing the same action. Consider new approach and avoid repeating previously attempted ineffective steps."
    _action_map: dict[type[Action], Tool | StatefulTool]

    def model_post_init(self, __context):
        self._action_map = {tool.action: tool for tool in self.tools if isinstance(tool, Tool)}
        for tool in self.tools:
            if isinstance(tool, StatefulTool):
                self._action_map |= {action: tool for action in tool.actions}
        return super().model_post_init(__context)

<<<<<<< HEAD
    def actions(self) -> tuple[type[Action], ...]:
        return tuple(self._action_map.keys())
=======
    def actions(self) -> tuple[type[Action] | ToolSpec, ...]:
        return tuple(self.action_map.keys())
>>>>>>> 4b2be588

    def tools_description(self) -> str:
        desc_list = [tool.description() for tool in self.tools]
        return "\n".join(f"- {desc}" for desc in desc_list)

    def react(self, tape: Tape) -> Tape:
        if self.loop_detection and self.loop_detected(tape):
            logger.warning(f"Loop detected in tape: {tape}")
            obs = UserStep(content=self.loop_warning)
            return tape.append(obs)
        for action in self.last_actions(tape):
            observation = self.step(action)
            tape = tape.append(observation)
        return tape

    def loop_detected(self, tape: Tape) -> bool:
        last_actions = self.last_actions(tape)
        all_actions_counter = defaultdict(int)
        for step in tape.steps:
            if isinstance(step, Action):
                all_actions_counter[step.llm_view()] += 1
        for last_action in last_actions:
            n_args = len(last_action.llm_dict())
            logger.info(f"Action {last_action.kind} has {n_args} args")
            if n_args < 2:
                # skip action without args that only has kind field
                continue
            cnt = all_actions_counter[last_action.llm_view()]
            if cnt >= self.loop_warning_after_n_steps:
                logger.warning(f"Loop, action {last_action.kind} repeated {cnt} times")
                return True
        return False

    def step(self, action: Action) -> Observation:
        t = time.perf_counter()
        action_type = type(action)
        if isinstance(action, LLMOutputParsingFailureAction):
            return UserStep(content="Try again")
        if action_type not in self._action_map:
            raise Exception(f"Unknown action: {action_type}")
        tool = self._action_map[action_type]
        observation = tool.run(action)
        observation.metadata.other["action_execution_time"] = time.perf_counter() - t
        observation.metadata.other["action_kind"] = action.kind
        return observation

    def reset(self) -> None:
        for tool in self.tools:
            tool.reset()

    def close(self) -> None:
        for tool in self.tools:
            tool.close()

    def last_actions(self, tape: Tape) -> list[Action]:
        return [step for step in tape.steps[-tape.metadata.n_added_steps :] if isinstance(step, Action)]<|MERGE_RESOLUTION|>--- conflicted
+++ resolved
@@ -171,13 +171,8 @@
                 self._action_map |= {action: tool for action in tool.actions}
         return super().model_post_init(__context)
 
-<<<<<<< HEAD
-    def actions(self) -> tuple[type[Action], ...]:
+    def actions(self) -> tuple[type[Action] | ToolSpec, ...]:
         return tuple(self._action_map.keys())
-=======
-    def actions(self) -> tuple[type[Action] | ToolSpec, ...]:
-        return tuple(self.action_map.keys())
->>>>>>> 4b2be588
 
     def tools_description(self) -> str:
         desc_list = [tool.description() for tool in self.tools]
