--- conflicted
+++ resolved
@@ -11,19 +11,13 @@
 from mcp import ClientSession, StdioServerParameters, Tool as MCPTool, stdio_client
 from mcp.types import CallToolResult, TextContent
 
-<<<<<<< HEAD
 from tapeagents.config import force_cache
-=======
->>>>>>> aafe17e0
 from tapeagents.core import Action, LLMOutputParsingFailureAction, Observation
 from tapeagents.environment import ToolCollectionEnvironment
 from tapeagents.tool_calling import FunctionSpec, ToolCallAction, ToolResult, ToolSpec
 from tapeagents.tools.base import BaseTool
-<<<<<<< HEAD
 from tapeagents.tools.tool_cache import add_to_cache, get_from_cache
 from tapeagents.utils import FatalError
-=======
->>>>>>> aafe17e0
 
 logger = logging.getLogger(__name__)
 
@@ -38,21 +32,11 @@
     def __init__(self, config_path: str, use_cache: bool = False, read_timeout_seconds: int = 10) -> None:
         self.servers = self.load_config(config_path)
         self.sessions: dict[str, ClientSession] = {}
-<<<<<<< HEAD
-        self.exit_stacks: dict[str, AsyncExitStack] = {}
-        self.tools: dict[str, MCPTool] = {}
-        self.tool_to_server: dict[str, str] = {}
-        self._cleanup_lock: asyncio.Lock = asyncio.Lock()
-        self.use_cache = use_cache
-        self.read_timeout_seconds = read_timeout_seconds
-        asyncio.run(self.start_servers())
-=======
         self.tools: dict[str, MCPTool] = {}
         self.tool_to_server: dict[str, str] = {}
         self.use_cache = use_cache
         self.read_timeout_seconds = read_timeout_seconds
         self.exit_stack = AsyncExitStack()
->>>>>>> aafe17e0
 
     async def start_servers(self):
         for server_name, server_params in self.servers.items():
@@ -109,35 +93,6 @@
                     server_config_dict["env"][env_var] = os.environ[env_var]
         return server_config_dict
 
-<<<<<<< HEAD
-    async def connect_to_server(self, server_name: str, server_params: StdioServerParameters):
-        try:
-            exit_stack = AsyncExitStack()
-            stdio_transport = await exit_stack.enter_async_context(stdio_client(server_params))
-            session = await exit_stack.enter_async_context(
-                ClientSession(*stdio_transport, read_timeout_seconds=timedelta(seconds=self.read_timeout_seconds))
-            )
-            await session.initialize()
-        except Exception as e:
-            logger.exception(f"Failed to start MCP server {server_name} with config {server_params.model_dump()}: {e}")
-            raise e
-
-        # List available tools
-        response = await session.list_tools()
-        for tool in response.tools:
-            if tool.name in self.tools:
-                raise Exception(
-                    f"Tools conflict! Tool {tool.name} already provided by server '{self.tool_to_server[tool.name]}'"
-                )
-
-            self.tools[tool.name] = tool
-            self.tool_to_server[tool.name] = server_name
-        logger.info(f"Connected to MCP server '{server_name}' with tools: {[tool.name for tool in response.tools]}")
-        self.sessions[server_name] = session
-        self.exit_stacks[server_name] = exit_stack
-
-=======
->>>>>>> aafe17e0
     async def call_tool(self, tool_name: str, tool_args: dict[str, Any]) -> CallToolResult:
         server_name = self.check_tool_exists(tool_name)
         # Current implementation of cache assumes tool calls are deterministic and do not alter state
@@ -177,48 +132,16 @@
 
 
 class MCPEnvironment(ToolCollectionEnvironment):
-<<<<<<< HEAD
-    client: MCPClient | None
-    tools: list[BaseTool]
-
-    def __init__(
-        self,
-        tools: Optional[list[BaseTool]] = None,
-        config_path: str = "",
-=======
     def __init__(
         self,
         config_path: str = "",
         tools_whitelist: Optional[list[str]] = None,
-        other_tools: Optional[list[BaseTool]] = None,
->>>>>>> aafe17e0
+        tools: Optional[list[BaseTool]] = None,
         use_cache: bool = False,
         read_timeout_seconds: int = 10,
         client: MCPClient | None = None,
     ) -> None:
-<<<<<<< HEAD
         super().__init__(tools=tools or [])
-        self.client = client or (
-            MCPClient(config_path=config_path, use_cache=use_cache, read_timeout_seconds=read_timeout_seconds)
-            if config_path
-            else None
-        )
-        if not self.client and not self.tools:
-            raise ValueError("Tools or MCP client config_path must be provided")
-        if self.client:
-            self.client.use_cache = use_cache
-            self.tools.extend(
-                [
-                    ToolSpec(
-                        function=FunctionSpec(
-                            name=tool.name, description=tool.description or "", parameters=tool.inputSchema
-                        )
-                    )
-                    for tool in self.client.tools.values()
-                ]
-            )
-=======
-        super().__init__(tools=other_tools or [])
         logger.info(f"Initializing MCPEnvironment with config_path: {config_path}")
         self.client = client or MCPClient(
             config_path=config_path, use_cache=use_cache, read_timeout_seconds=read_timeout_seconds
@@ -258,7 +181,6 @@
                 if tool.name in self.tools_whitelist or not self.tools_whitelist
             ]
         )
->>>>>>> aafe17e0
 
     def actions(self) -> tuple[type[Action] | ToolSpec, ...]:
         actions = super().actions()
@@ -272,13 +194,9 @@
             return ToolResult(tool_call_id="", content="Try again")
         try:
             assert self.client is not None, "MCPClient is not initialized"
-<<<<<<< HEAD
-            result = asyncio.run(self.client.call_tool(action.function.name, action.function.arguments))
-=======
             result = self.loop.run_until_complete(
                 self.client.call_tool(action.function.name, action.function.arguments)
             )
->>>>>>> aafe17e0
         except NoTool:
             logger.exception(f"Tool {action.function.name} not found in MCP client")
             result = CallToolResult(
@@ -299,13 +217,6 @@
         return ToolResult(tool_call_id=action.id, content=result)
 
     def close(self) -> None:
-<<<<<<< HEAD
-        if self.client is not None:
-            try:
-                asyncio.run(self.client.close())
-            except Exception:
-                pass
-=======
         super().close()
         if self.client is not None:
             try:
@@ -346,5 +257,4 @@
 
     async def aclose(self) -> None:
         await super().aclose()
-        await self.client.close()
->>>>>>> aafe17e0
+        await self.client.close()