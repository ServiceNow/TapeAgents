--- conflicted
+++ resolved
@@ -502,18 +502,8 @@
     async def aclose(self) -> None:
         if self.session_id:
             try:
-<<<<<<< HEAD
-                async with self.tcp_session.post(
-                    f"{self.server_url}/release", json={"session_id": self.session_id}
-                ) as response:
-                    if response.status != 200:
-                        text = await response.text()
-                        logger.error(colored(f"Failed to release environment: {text}", "red"))
+                await self.api_call("release")
                 logger.debug(f"Async environment with session id {self.session_id} closed.")
-=======
-                await self.api_call("release")
-                logger.info(f"Async environment with session id {self.session_id} closed.")
->>>>>>> a6755b47
             except aiohttp.ClientError as e:
                 logger.error(colored(f"Failed to release environment: {e}", "red"))
             self.session_id = None
