import time
from functools import partial
from typing import Any, Callable, Iterable, Sequence

import datasets
import torch
import transformers
from datasets.arrow_dataset import Dataset
from datasets.combine import interleave_datasets
from datasets.fingerprint import Hasher
from datasets.load import load_dataset
from omegaconf import DictConfig
from torch.utils.data.dataloader import DataLoader
from transformers import BatchEncoding

from tapeagents.core import TrainingText

from .context import accelerator, logger
from .logging_ import log_time
from .rl import RL_DATA_COLUMNS, prepare_rl_fields
from .types import DataArgs, DataPartArgs

datasets.builder.has_sufficient_disk_space = (
    lambda needed_bytes, directory=".": True
)  # hack for NFS filesystem with 0 disk space reported

# -100 is the default "ignore_index" in nn.CrossEntropyLoss,
# see https://pytorch.org/docs/stable/generated/torch.nn.CrossEntropyLoss.html
MASKED_TOKEN_ID = -100


def save_samples(training_samples: list[TrainingText], jsonl_filename: str):
    assert jsonl_filename.endswith(".jsonl"), f"Filename {jsonl_filename} must end with .jsonl"
    with open(jsonl_filename, "w") as f:
        for sample in training_samples:
            f.write(sample.model_dump_json() + "\n")


def load_samples(file: str) -> list[TrainingText]:
    samples = []
    with open(file) as f:
        for line in f.readlines():
            samples.append(TrainingText.model_validate_json(line))
    return samples


def mask_labels(
    input_ids: Sequence[int],
    offset_mapping: Iterable[tuple[int, int]],
    predicted_spans: Iterable[Iterable[int]],
    masked_token_id: int = MASKED_TOKEN_ID,
) -> tuple[list[int], list[int]]:
    """
    This function creates labels from a sequence of input ids by masking
    the tokens that do not have any overlap with the character spans that
    are designated for prediction. The labels can then be used to train
    a model to predict everything except the masked tokens.

    The function also returns a list of midpoints for splitting the
    labels into a source and a target. The source is the part of the
    labels that is used to predict the target. There is one midpoint
    for each span that is designated for prediction. Each midpoint is
    the index of the first token that overlaps with the corresponding
    span.

    Args:
        input_ids (Sequence[int]): A sequence of token ids.
        offset_mapping (Iterable[tuple[int, int]]): The offset mapping
            returned by the tokenizer.
        predicted_spans (Iterable[Iterable[int]]): The character spans
            that are designated for prediction. The spans are given as
            a sequence of two-element sequences, where the first element
            is the beginning of the span (inclusive) and the second
            element is the end of the span (not inclusive).

    Returns:
        tuple[list[int], list[int]]: A tuple of masked labels and
            corresponding midpoints for splitting the labels into
            a source and a target.
    """
    labels = [masked_token_id] * len(input_ids)
    midpoints = []
    # TODO: Make this O(n_tokens) instead of O(n_tokens * n_spans)
    for span_begin, span_end in predicted_spans:
        midpoint_found = False
        for i, (offset_begin, offset_end) in enumerate(offset_mapping):
            # visual inspection of the results shows that this is the correct way to check
            if offset_begin < span_end and span_begin < offset_end:
                if not midpoint_found:
                    midpoints.append(i)
                    midpoint_found = True
                labels[i] = input_ids[i]
    return labels, midpoints


def validate_spans(text: str, predicted_spans: list[tuple[int, int]]) -> None:
    """Make sure the spans are valid, don't overlap, and are in order."""
    for start, end in predicted_spans:
        if start < 0 or end > len(text):
            raise ValueError(f"Span {start}:{end} is out of bounds for text {text!r}")
        if start > end:
            raise ValueError(f"Span {start}:{end} is invalid")
    for (start1, end1), (start2, end2) in zip(predicted_spans, predicted_spans[1:]):
        # Make sure the second span starts after the first one ends.
        if start2 < end1:
            raise ValueError(
                f"Spans {start1}:{end1} ({text[start1:end1]!r}) and {start2}:{end2} ({text[start2:end2]!r}) overlap"
            )


def preprocess_fn(
    entry: dict[str, Any],
    tokenizer: transformers.PreTrainedTokenizerBase,
    seq_length: int,
    is_rl: bool = False,
) -> BatchEncoding:
    if "input_ids" in entry and entry["input_ids"]:
<<<<<<< HEAD
        # Overwrite the input_ids and labels with the provided values.
=======
        # build the `encoding` object from the given tokenization
        encoding = BatchEncoding()
>>>>>>> 047f2d61
        encoding["input_ids"] = entry["input_ids"]
        encoding["labels"] = entry["labels"]
        encoding["attention_mask"] = [1] * len(entry["input_ids"])
    else:
        # tokenize text to build the `encoding` object
        encoding = tokenizer(
            entry["text"],
            return_offsets_mapping=True,
            max_length=seq_length,
            truncation=True,
        )
        if "predicted_spans" in entry:
            predicted_spans = entry["predicted_spans"]
        else:
            text_length = len(entry["text"])
            predicted_chars = entry.get("n_predicted", text_length)
            predicted_spans = [(text_length - predicted_chars, text_length)]
        validate_spans(entry["text"], predicted_spans)
        encoding["labels"], _ = mask_labels(
            encoding["input_ids"],  # type: ignore
            encoding["offset_mapping"],  # type: ignore
            predicted_spans,
        )
    if is_rl:
        encoding = prepare_rl_fields(
            encoding,
            entry["reward"],
            entry["logprobs"],
            entry["ref_logprobs"],
        )
    return encoding


def collate(
    examples: list[dict[str, list[int]]],
    tokenizer: transformers.PreTrainedTokenizerBase,
    label_mask_value: int = MASKED_TOKEN_ID,
    pad_to_multiple_of: int = 16,
) -> BatchEncoding:
    # turn list of dicts with the same keys into a dict of lists
    example_dict = {key: [example[key] for example in examples] for key in examples[0].keys()}
    seq_length = max(len(i) for i in example_dict["input_ids"])
    if seq_length % pad_to_multiple_of:
        seq_length += pad_to_multiple_of - (seq_length % pad_to_multiple_of)
    result = {}
    for k, seq_list in example_dict.items():
        padded_sequences = []
        pad_value = label_mask_value if k == "labels" else (0.0 if k in RL_DATA_COLUMNS else 0)
        for seq in seq_list:
            if not isinstance(seq, list):
                seq = [seq]
            padding = [pad_value] * (seq_length - len(seq))
            padded = (seq + padding) if tokenizer.padding_side == "right" else (padding + seq)
            padded_sequences.append(padded)
        result[k] = torch.tensor(padded_sequences)
    return BatchEncoding(result, tensor_type="pt")


def create_dataloader(
    data_parts: list[DataPartArgs] | list[TrainingText],
    tokenizer: transformers.PreTrainedTokenizerBase,
    batch_size: int,
    seq_length: int,
    is_rl: bool = False,
    rng: torch.Generator | None = None,
    shuffle: bool = False,
    rl_data_callback: Callable | None = None,
    n_examples: int | None = None,
) -> DataLoader:
    preprocess = partial(preprocess_fn, seq_length=seq_length, tokenizer=tokenizer, is_rl=is_rl)
    columns = ["input_ids", "labels", "attention_mask"]
    if is_rl:
        columns += RL_DATA_COLUMNS

    logger.info(f"Instantiated preprocess function hash {Hasher.hash(preprocess)}")
    collate_fn = partial(
        collate,
        tokenizer=tokenizer,
    )
    logger.info(f"Instantiated collate_fn hash {Hasher.hash(collate_fn)}")

    datasets = []
    weights = []
    stop = False
    for part in data_parts:
        if isinstance(part, TrainingText):
            dataset_part = Dataset.from_list([s.model_dump() for s in data_parts])
            weights.append(1.0)
            stop = True
        else:
            # The path must point to the directory containing the data files
            # for one split of interest. `load_dataset` will automatically call
            # this split "train".
            dataset_part = load_dataset(part.path, split="train", data_files=part.files)
            assert isinstance(dataset_part, Dataset)
            weights.append(part.weight)

        logger.info(f"Raw data part size: {dataset_part.num_rows}")
        logger.info(f"Raw data part fingerprint: {dataset_part._fingerprint}")
        dataset_part = dataset_part.map(preprocess, keep_in_memory=True, load_from_cache_file=False)
        dataset_part = dataset_part.with_format(columns=columns)
        logger.info(f"Preprocessed data part fingerprint: {dataset_part._fingerprint}")
        datasets.append(dataset_part)
        if stop:
            break
    total_weight = sum(weights)
    probs = [w / total_weight for w in weights]
    data = interleave_datasets(
        datasets,
        probabilities=probs,
        stopping_strategy="all_exhausted",
        seed=rng.initial_seed() if rng is not None else None,
    )
    logger.info(f"Merged data size: {data.num_rows}")
    logger.info(f"Merged data fingerprint: {data._fingerprint}")

    if rl_data_callback is not None:
        accelerator.wait_for_everyone()
        dt = time.perf_counter()
        data = rl_data_callback(dataset=data, columns=columns, collate_fn=collate_fn)
        dt = log_time(dt, "finetune/rl_data_callback")

    if n_examples:
        data = data.select(range(n_examples))

    return DataLoader(
        data,
        batch_size=batch_size,
        shuffle=shuffle,
        collate_fn=collate_fn,
        generator=rng,
    )


def prepare_dataloaders(
    args: DictConfig,
    data_args: DataArgs,
    tokenizer: transformers.PreTrainedTokenizerBase,
    rl_data_callback: Callable | None,
    dataloader_rng: torch.Generator | None,
    is_rl: bool = False,
) -> tuple[DataLoader, DataLoader | None, DataLoader | None]:
    _create_dataloader = partial(
        create_dataloader,
        tokenizer=tokenizer,
        seq_length=args.seq_length,
        rng=dataloader_rng,
        rl_data_callback=rl_data_callback,
        is_rl=is_rl,
    )

    # Load dataset and dataloader
    train_dataloader = _create_dataloader(
        data_parts=data_args.data_parts_train,
        batch_size=args.train_batch_size,
        n_examples=args.n_examples,
        shuffle=True,
    )

    eval_dataloader = (
        _create_dataloader(
            data_parts=data_args.data_parts_valid,
            batch_size=args.valid_batch_size,
            shuffle=False,
        )
        if data_args.data_parts_valid
        else None
    )

    dev_dataloader = (
        _create_dataloader(
            data_parts=data_args.data_parts_dev,
            batch_size=args.valid_batch_size,
            shuffle=False,
        )
        if data_args.data_parts_dev
        else None
    )

    return train_dataloader, eval_dataloader, dev_dataloader<|MERGE_RESOLUTION|>--- conflicted
+++ resolved
@@ -115,12 +115,8 @@
     is_rl: bool = False,
 ) -> BatchEncoding:
     if "input_ids" in entry and entry["input_ids"]:
-<<<<<<< HEAD
-        # Overwrite the input_ids and labels with the provided values.
-=======
         # build the `encoding` object from the given tokenization
         encoding = BatchEncoding()
->>>>>>> 047f2d61
         encoding["input_ids"] = entry["input_ids"]
         encoding["labels"] = entry["labels"]
         encoding["attention_mask"] = [1] * len(entry["input_ids"])
