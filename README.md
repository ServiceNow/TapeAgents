--- conflicted
+++ resolved
@@ -31,20 +31,12 @@
 1. Clone the repository:
 ```
 git clone https://github.com/ServiceNow/TapeAgents.git
+cd TapeAgents
 ```
+
 2. Create conda environment and install the package in editable mode:
 ```
-<<<<<<< HEAD
 make setup
-=======
-conda create -y -n tapeagents python=3.10
-conda activate tapeagents
-```
-3. Install the package in editable mode from the current directory:
-```
-cd TapeAgents
-pip install -e .
->>>>>>> c60d2101
 ```
 
 # Examples
