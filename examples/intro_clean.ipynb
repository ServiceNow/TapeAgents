{
 "cells": [
  {
   "cell_type": "markdown",
   "metadata": {},
   "source": [
    "# Welcome to TapeAgents!"
   ]
  },
  {
   "cell_type": "markdown",
   "metadata": {},
   "source": [
    "**TapeAgents** is a framework to build, debug, serve and optimize your AI agent. It takes a holistic view of the agent lifecycle and aims to support you at all stages. The main distinguishing feature of the framework is that by design a **TapeAgent** creates its  \n",
    "**Tape**: a compherensive semantic log of the agent's session that greatly facilitates audit, debugging, finetuning, agent optimization, etc.\n",
    "\n",
    "In this tutorial you will learn:\n",
    "- how to create TapeAgents using the low-level API\n",
    "- run and resume TapeAgents\n",
    "- have one TapeAgent reuse another TapeAgent's tape as training data\n",
    "\n",
    "In upcoming versions of this tutorial you will also learn: \n",
    "- how to make a team TapeAgent with subagents\n",
    "- how to build TapeAgents using available high-level APIs\n",
    "- how to build a TapeAgent that streams partial steps\n",
    "\n",
    "Other tutorials and examples will cover:\n",
    "- code execution and browser use\n",
    "- finetuning\n",
    "- the TapeAgents apps (Studio and Browser)"
   ]
  },
  {
   "cell_type": "markdown",
   "metadata": {},
   "source": [
    "# 0. Setup"
   ]
  },
  {
   "cell_type": "markdown",
   "metadata": {},
   "source": [
    "You have outputs in all cells in this notebook, so you can just scroll through! If you want to run it, here are the steps."
   ]
  },
  {
   "cell_type": "markdown",
   "metadata": {},
   "source": [
    "#### 0. Install conda\n",
    "https://conda.io/projects/conda/en/latest/user-guide/install/index.html"
   ]
  },
  {
   "cell_type": "markdown",
   "metadata": {},
   "source": [
    "#### 1. All commands assume execution from the tapeagents directory.\n",
    "```bash\n",
    "cd tapeagents/\n",
    "```"
   ]
  },
  {
   "cell_type": "markdown",
   "metadata": {},
   "source": [
    "#### 2. Create and activate conda environment with Python 3.10:\n",
    "```bash\n",
    "conda create -y -n tapeagents python=3.10\n",
    "conda activate tapeagents\n",
    "```"
   ]
  },
  {
   "cell_type": "markdown",
   "metadata": {},
   "source": [
    "#### 3. Set Jupyter Notebook kernel to your newly created `tapeagents` conda environment\n",
    "https://code.visualstudio.com/docs/datascience/jupyter-notebooks#_create-or-open-a-jupyter-notebook"
   ]
  },
  {
   "cell_type": "markdown",
   "metadata": {},
   "source": [
    "#### 4. Install tapeagents and its dependencies\n",
    "```bash\n",
    "pip install -e .\n",
    "```"
   ]
  },
  {
   "cell_type": "markdown",
   "metadata": {},
   "source": [
    "#### 5. Set your LLM API keys and other minor things"
   ]
  },
  {
   "cell_type": "code",
   "execution_count": 1,
   "metadata": {
    "execution": {
     "iopub.execute_input": "2024-09-19T19:41:37.020774Z",
     "iopub.status.busy": "2024-09-19T19:41:37.020020Z",
     "iopub.status.idle": "2024-09-19T19:41:37.032503Z",
     "shell.execute_reply": "2024-09-19T19:41:37.031745Z"
    }
   },
   "outputs": [],
   "source": [
    "import os\n",
    "\n",
    "# os.environ[\"OPENAI_API_KEY\"] = \"\", # put your https://platform.openai.com/ key here\n",
    "# os.environ[\"OPENAI_ORGANIZATION\"] = \"\", # optional if you use your personal key\n",
    "# os.environ[\"TOGETHER_API_KEY\"] = \"\" # put your https://together.ai/ key here\n",
    "os.environ[\"TRANSFORMERS_NO_ADVISORY_WARNINGS\"] = \"1\"\n",
    "today = \"2024-09-17\"\n"
   ]
  },
  {
   "cell_type": "markdown",
   "metadata": {},
   "source": [
    "# 1. Your first TapeAgent"
   ]
  },
  {
   "cell_type": "markdown",
   "metadata": {},
   "source": [
    "In this section we will build the simplest possible \"hello world\" agent. We will then go through all the new concepts that you need to know to understand the code. This section is quite long, but with the solid foundation you acquire here other TapeAgent tutorials will be easy to process.\n",
    "\n",
    "Without further ado, here's the code!"
   ]
  },
  {
   "cell_type": "code",
   "execution_count": null,
   "metadata": {
    "execution": {
     "iopub.execute_input": "2024-09-19T19:41:37.038389Z",
     "iopub.status.busy": "2024-09-19T19:41:37.038071Z",
     "iopub.status.idle": "2024-09-19T19:41:47.663199Z",
     "shell.execute_reply": "2024-09-19T19:41:47.662512Z"
    }
   },
   "outputs": [],
   "source": [
    "from tapeagents.agent import Agent, Node\n",
    "from tapeagents.core import Jump, Prompt\n",
    "from tapeagents.dialog_tape import AssistantStep, DialogTape, UserStep\n",
    "from tapeagents.llms import LLMStream, LiteLLM\n",
    "\n",
    "llm = LiteLLM(model_name=\"gpt-4o-mini-2024-07-18\")\n",
    "\n",
    "\n",
    "def make_prompt(agent: Agent, tape: DialogTape) -> Prompt:\n",
    "    return Prompt(messages=tape.as_prompt_messages())\n",
    "\n",
    "\n",
    "def generate_steps(agent: Agent, tape: DialogTape, llm_stream: LLMStream):\n",
    "    \"\"\"\n",
    "    llm_stream contains the text of the LLM model response\n",
    "    \"\"\"\n",
    "    yield AssistantStep(content=llm_stream.get_text())\n",
    "    yield Jump(next_node=0)  # Which node to execute next, more on that later\n",
    "\n",
    "\n",
    "node = Node().with_prompt(make_prompt).with_generate_steps(generate_steps)\n",
    "flow = [node]\n",
    "agent = Agent[DialogTape].create(llm, flow=flow)\n",
    "start_tape = DialogTape(steps=[UserStep(content=\"Tell me about Vulcan in 3 sentences\")])\n",
    "final_tape = agent.run(start_tape).get_final_tape()\n",
    "print(final_tape.model_dump_json(indent=2))"
   ]
  },
  {
   "cell_type": "markdown",
   "metadata": {},
   "source": [
    "Now let's learn about tapes, steps, prompts, llm streams, nodes and agents."
   ]
  },
  {
   "cell_type": "markdown",
   "metadata": {},
   "source": [
    "### Tape\n",
    "\n",
    "The fundamental concept of the TapeAgents is the `Tape`, a comprehensive semantic level log of the agent's session. A `Tape` contains a context and a sequence of `Step` objects. As you can see, a TapeAgent runs by adding steps (such as `UserStep` or `AssistantStep`) to the _tape_. This example uses the `DialogTape` tape, which is a basic tape for user-assistant conversations. Let's see what are the possible steps in a `DialogTape`."
   ]
  },
  {
   "cell_type": "code",
   "execution_count": null,
   "metadata": {
    "execution": {
     "iopub.execute_input": "2024-09-19T19:41:47.707885Z",
     "iopub.status.busy": "2024-09-19T19:41:47.707555Z",
     "iopub.status.idle": "2024-09-19T19:41:47.714936Z",
     "shell.execute_reply": "2024-09-19T19:41:47.714294Z"
    }
   },
   "outputs": [],
   "source": [
    "# We use Python generics to instantiate many different Tape types by\n",
    "# specifying different Context and Step types. In the output of this cell,\n",
    "# look at Union[UserStep, AssistantStep, ...]\n",
    "# for the list of possible step types in the DialogTape.\n",
    "DialogTape\n"
   ]
  },
  {
   "cell_type": "markdown",
   "metadata": {},
   "source": [
    "Some of these steps should be familiar to you. `UserStep`, `AssistantStep`, `SystemStep` and `ToolResult` correspond to `role=user`, `role=assistant`, `role=system` and `role=tool` LLM API messages respectively. `ToolCalls` and `AssistantThought` correspond to assistant messages where the LLM requests a tool call or produces an intermediate thought that is not meant to be shown to the user. `Jump` and `Pass` are TapeAgent's internal step to control which node it should run at the next iteration (more on this below)."
   ]
  },
  {
   "cell_type": "markdown",
   "metadata": {},
   "source": [
    "### Prompt format; LLMs"
   ]
  },
  {
   "cell_type": "markdown",
   "metadata": {},
   "source": [
    "We use the industry-standard \"chat.completions\" prompt format in TapeAgents: a list of user/assistant/system/tool messages plus tool schemas."
   ]
  },
  {
   "cell_type": "code",
   "execution_count": null,
   "metadata": {
    "execution": {
     "iopub.execute_input": "2024-09-19T19:41:47.717492Z",
     "iopub.status.busy": "2024-09-19T19:41:47.717224Z",
     "iopub.status.idle": "2024-09-19T19:41:47.721768Z",
     "shell.execute_reply": "2024-09-19T19:41:47.721184Z"
    }
   },
   "outputs": [],
   "source": [
    "# Almost all classes in TapeAgents are Pydantic base models.\n",
    "# This allows easy validation, serialization and instrospection. For example,\n",
    "# here we area able to list all the fields in the Prompt model.\n",
    "Prompt.model_fields\n"
   ]
  },
  {
   "cell_type": "markdown",
   "metadata": {},
   "source": [
    "The LLMs in TapeAgent take `Prompt` and return an `LLMStream` object. The `LLMStream` object can be used both to fast-forward to the complete response text and to stream partial outputs step by step. "
   ]
  },
  {
   "cell_type": "code",
   "execution_count": null,
   "metadata": {
    "execution": {
     "iopub.execute_input": "2024-09-19T19:41:47.724266Z",
     "iopub.status.busy": "2024-09-19T19:41:47.724019Z",
     "iopub.status.idle": "2024-09-19T19:41:55.411865Z",
     "shell.execute_reply": "2024-09-19T19:41:55.411173Z"
    }
   },
   "outputs": [],
   "source": [
    "from tapeagents.llms import LLAMA\n",
    "\n",
    "llama = LLAMA(\n",
    "    base_url=\"https://api.together.xyz\",\n",
    "    model_name=\"meta-llama/Meta-Llama-3-70B-Instruct-Turbo\",\n",
    "    tokenizer_name=\"meta-llama/Meta-Llama-3-70B-Instruct\",\n",
    "    # you must use stream=True if you wish to have message chunks in your LLM events\n",
    "    stream=True,\n",
    ")\n",
    "# Streaming\n",
    "prompt = Prompt(messages=[{\"role\": \"user\", \"content\": \"Write hello world in Java\"}])\n",
    "for event in llama.generate(prompt):\n",
    "    print(event.chunk, end=\"\")\n",
    "# No streaming\n",
    "# (note: you can not use Prompt object for more than 1 LLM call in TapeAgents)\n",
    "prompt = Prompt(messages=[{\"role\": \"user\", \"content\": \"Write hello world in C\"}])\n",
    "print(\"\\n\" + \"-\" * 30)\n",
    "print(llama.generate(prompt).get_text())\n"
   ]
  },
  {
   "cell_type": "markdown",
   "metadata": {},
   "source": [
    "In the example above we use the easiest way to create a prompt from the tapes: `tape.as_prompt_messages()`. Under the hood this method uses `step.llm_dict()` method of all non-control steps in the tape to create the prompt:"
   ]
  },
  {
   "cell_type": "code",
   "execution_count": null,
   "metadata": {
    "execution": {
     "iopub.execute_input": "2024-09-19T19:41:55.415297Z",
     "iopub.status.busy": "2024-09-19T19:41:55.414988Z",
     "iopub.status.idle": "2024-09-19T19:41:55.420200Z",
     "shell.execute_reply": "2024-09-19T19:41:55.419477Z"
    }
   },
   "outputs": [],
   "source": [
    "print((user := UserStep(content=\"hi AI!\")).llm_dict())\n",
    "print((assistant := AssistantStep(content=\"hello human\")).llm_dict())\n",
    "print(DialogTape(steps=[user, assistant]).as_prompt_messages())\n"
   ]
  },
  {
   "cell_type": "markdown",
   "metadata": {},
   "source": [
    "A key priority in TapeAgents is making use of the data that running the agent generates. To make this possible, some TapeAgent LLMs know how to make their finetuning data:"
   ]
  },
  {
   "cell_type": "code",
   "execution_count": null,
   "metadata": {
    "execution": {
     "iopub.execute_input": "2024-09-19T19:41:55.423123Z",
     "iopub.status.busy": "2024-09-19T19:41:55.422820Z",
     "iopub.status.idle": "2024-09-19T19:41:55.428462Z",
     "shell.execute_reply": "2024-09-19T19:41:55.427847Z"
    }
   },
   "outputs": [],
   "source": [
    "from tapeagents.core import LLMOutput\n",
    "\n",
    "\n",
    "simple_tape = DialogTape(\n",
    "    steps=[\n",
    "        UserStep(content=\"Say bla 3 times and foo 2 times\"),\n",
    "        AssistantStep(content=\"Sure! Let me say bla bla bla foo foo\"),\n",
    "    ]\n",
    ")\n",
    "prompt = Prompt(messages=simple_tape[:1].as_prompt_messages())\n",
    "output = agent.make_llm_output(simple_tape, index=1)\n",
    "text = llama.make_training_text(prompt=prompt, output=output)\n",
    "print(\"--- ALL TEXT ---\")\n",
    "print(text.text)\n",
    "print(\"--- PREDICTED CHARACTERS ---\")\n",
    "print(text.output_str)\n"
   ]
  },
  {
   "cell_type": "markdown",
   "metadata": {},
   "source": [
    "### Node"
   ]
  },
  {
   "cell_type": "markdown",
   "metadata": {},
   "source": [
    "A node represents an uninterruptible atom of TapeAgent's computation. When TapeAgents runs a node, it uses its two main functions: `make_prompt` to create LLM Prompt from the tape and `generate_steps` to create new steps from the LLM output. To build a node, you can replace the default implementations of these functions using `with_prompt` and `with_generate_steps` methods. Or you can subclass `Node` and override these functions. Note that `generate_steps` must be a generator, a design choice we made to make TapeAgents a streaming-friendly framework. \n",
    "\n",
    "Let's see what the node from the above example can do."
   ]
  },
  {
   "cell_type": "code",
   "execution_count": null,
   "metadata": {
    "execution": {
     "iopub.execute_input": "2024-09-19T19:41:55.431194Z",
     "iopub.status.busy": "2024-09-19T19:41:55.430940Z",
     "iopub.status.idle": "2024-09-19T19:41:56.046361Z",
     "shell.execute_reply": "2024-09-19T19:41:56.045463Z"
    }
   },
   "outputs": [],
   "source": [
    "from tapeagents.llms import LLMEvent\n",
    "\n",
    "\n",
    "def make_prompt(agent, tape: DialogTape) -> Prompt:\n",
    "    return Prompt(messages=tape.as_prompt_messages())\n",
    "\n",
    "\n",
    "def generate_steps(agent, tape, llm_stream: LLMStream):\n",
    "    yield AssistantStep(content=llm_stream.get_text())\n",
    "    yield Jump(next_node=0)  # Continue to the same first node\n",
    "\n",
    "\n",
    "node = Node().with_prompt(make_prompt).with_generate_steps(generate_steps)\n",
    "\n",
    "# Let's run \"make_prompt\" in isolation.\n",
    "prompt = node.make_prompt(agent=None, tape=DialogTape(steps=[UserStep(content=\"Hi, AI!\")]))\n",
    "print(f\"Raw node prompt:\\n{prompt}\\n\")\n",
    "\n",
    "\n",
    "# Now, let's run \"generate_steps\" in isolation.\n",
    "# We need to construct a fake LLMStream to do that.\n",
    "def _generator():\n",
    "    yield LLMEvent(output=LLMOutput(content=\"Hello, human!\"))\n",
    "\n",
    "\n",
    "stream = LLMStream(_generator(), Prompt())\n",
    "step_stream = node.generate_steps(agent=None, tape=DialogTape(), llm_stream=stream)\n",
    "print(f\"Steps produced by node's generator:\\n{list(step_stream)}\\n\")\n",
    "\n",
    "# When the agent runs a node, it is a equivalent to the following three steps:\n",
    "# Step 1: make a prompt\n",
    "start_tape = DialogTape(steps=[UserStep(content=\"Hi, AI!\")])\n",
    "prompt = node.make_prompt(agent, start_tape)\n",
    "# Step 2: construct the LLMStream from the prompt (happens inside the agent)\n",
    "stream = llama.generate(prompt)\n",
    "# Step 3: generate steps that the agent will then add to the tape\n",
    "print(\"Produced Steps:\")\n",
    "for step in node.generate_steps(agent, start_tape, stream):\n",
    "    print(step.model_dump_json(indent=2))\n"
   ]
  },
  {
   "cell_type": "markdown",
   "metadata": {},
   "source": [
    "### Agent and its flow"
   ]
  },
  {
   "cell_type": "markdown",
   "metadata": {},
   "source": [
    "The TapeAgent agent iteratively runs the nodes from its **flow** and appends the steps generated by each node to the tape. To select which next node to run, internally a TapeAgent computes the **tape view** object. The Tape remains the only **state** that the agent uses, the view only represents its content in a way that is convenient for the agent to use.\n"
   ]
  },
  {
   "cell_type": "code",
   "execution_count": null,
   "metadata": {
    "execution": {
     "iopub.execute_input": "2024-09-19T19:41:56.049774Z",
     "iopub.status.busy": "2024-09-19T19:41:56.049416Z",
     "iopub.status.idle": "2024-09-19T19:41:56.056084Z",
     "shell.execute_reply": "2024-09-19T19:41:56.055412Z"
    }
   },
   "outputs": [],
   "source": [
    "from tapeagents.view import TapeViewStack\n",
    "\n",
    "# The \"top\" view in the tape view stack is the view of current agent. Initially `top.next_node` is 0\".\n",
    "tape1 = DialogTape(steps=[UserStep(content=\"Hi, AI!\")])\n",
    "print(TapeViewStack.compute(tape1).top.next_node)\n",
    "\n",
    "# When the agent computes the view, it bumps up `top.next_node` every time it encounters a step with a new `prompt_id``.\n",
    "# The new prompt_id on the tape signals to the agent the current node has run.\n",
    "tape2 = DialogTape(steps=[UserStep(content=\"Hi, AI!\"), AssistantStep(prompt_id=\"123\", content=\"AI here, how I can help?\")])\n",
    "print(TapeViewStack.compute(tape2).top.next_node)\n",
    "\n",
    "# The Jump step on the tape changes `top.next_node` to the value of the `next_node` field in the Jump step.\n",
    "tape3 = DialogTape(\n",
    "    steps=[\n",
    "        UserStep(content=\"Hi, AI!\"),\n",
    "        AssistantStep(prompt_id=\"123\", content=\"AI here, how I can help?\"),\n",
    "        Jump(next_node=0),\n",
    "    ]\n",
    ")\n",
    "print(TapeViewStack.compute(tape3).top.next_node)\n"
   ]
  },
  {
   "cell_type": "markdown",
   "metadata": {},
   "source": [
    "By default the agent stops after the last node has produced an `Action` step. The action steps are the step by which the agent requests information from the environment. For example, `AssistantStep` is an `Action` as it indicates the agent awaits the user response, `ToolCalls` is an action requesting tool call results. Let's look at all possible steps in `DialogTape` tape and see which of them are actions, observations and thoughts."
   ]
  },
  {
   "cell_type": "code",
   "execution_count": 10,
   "metadata": {
    "execution": {
     "iopub.execute_input": "2024-09-19T19:41:56.058887Z",
     "iopub.status.busy": "2024-09-19T19:41:56.058592Z",
     "iopub.status.idle": "2024-09-19T19:41:56.063315Z",
     "shell.execute_reply": "2024-09-19T19:41:56.062407Z"
    }
   },
   "outputs": [],
   "source": [
    "from tapeagents.core import Action, Pass, Thought, Observation\n",
    "from tapeagents.dialog_tape import AssistantThought, ToolCalls, ToolResult\n",
    "\n",
    "assert all([issubclass(step_class, Action) for step_class in [AssistantStep, ToolCalls]])\n",
    "assert all([issubclass(step_class, Thought) for step_class in [AssistantThought, Jump, Pass]])\n",
    "assert all([issubclass(step_class, Observation) for step_class in [UserStep, ToolResult]])\n"
   ]
  },
  {
   "cell_type": "markdown",
   "metadata": {},
   "source": [
    "Now we ready to look at a simplified summary of the corner-stone `agent.run` algorithm.\n",
    "\n",
    "1. Compute the new tape view\n",
    "2. Choose the active agent (more on multi-agent TapeAgents later)\n",
    "3. Choose the active node\n",
    "4. Run the node and add steps on the tape\n",
    "5. If the last node yielded an action, then stop, else repeat.\n",
    "\n",
    "`agent.run` returns an `AgentStream` object which allows iterating through the agent's steps (or partial steps when streaming) and fast-forwardin to the complete new tape with `get_final_tape`."
   ]
  },
  {
   "cell_type": "markdown",
   "metadata": {},
   "source": [
    "#### Converse with a TapeAgent"
   ]
  },
  {
   "cell_type": "markdown",
   "metadata": {},
   "source": [
    "Lets continue conversation with the agent that previously responded to us with the Vulcan definition from the StarTrek.\n",
    "Remember, the session stored in the tape **final_tape**."
   ]
  },
  {
   "cell_type": "code",
   "execution_count": null,
   "metadata": {
    "execution": {
     "iopub.execute_input": "2024-09-19T19:41:56.066108Z",
     "iopub.status.busy": "2024-09-19T19:41:56.065820Z",
     "iopub.status.idle": "2024-09-19T19:41:57.547179Z",
     "shell.execute_reply": "2024-09-19T19:41:57.546481Z"
    }
   },
   "outputs": [],
   "source": [
    "tape_to_continue = final_tape + [UserStep(content=\"No, I mean Vulcan the company\")]\n",
    "continued_tape = agent.run(tape_to_continue).get_final_tape()\n",
    "print(continued_tape.model_dump_json(indent=2))\n"
   ]
  },
  {
   "cell_type": "markdown",
   "metadata": {},
   "source": [
    "Note, that the agent is able to continue talking to you thanks for `Jump(next_node=0)` step that `generate_steps` produced. If you try to remove this step as an exercise, the agent will crash cause there is only node in its flow."
   ]
  },
  {
   "cell_type": "markdown",
   "metadata": {},
   "source": [
    "#### Tape rendering\n",
    "\n",
    "LLM agents create a lot of data that can be overwhelming to process. In TapeAgents we render the tape with the associated prompts and outputs into a more readable HTML for you. To make this work, we store prompts and outputs in an SQLite database every time you call `agent.run()`.\n",
    "\n",
    "Here's how to use tape rendering in the notebook:"
   ]
  },
  {
   "cell_type": "code",
   "execution_count": null,
   "metadata": {
    "execution": {
     "iopub.execute_input": "2024-09-19T19:41:57.550154Z",
     "iopub.status.busy": "2024-09-19T19:41:57.549845Z",
     "iopub.status.idle": "2024-09-19T19:41:58.048719Z",
     "shell.execute_reply": "2024-09-19T19:41:58.047999Z"
    }
   },
   "outputs": [],
   "source": [
    "from tapeagents.rendering import PrettyRenderer, render_tape_with_prompts\n",
    "from IPython.display import HTML\n",
    "\n",
    "HTML(render_tape_with_prompts(continued_tape, PrettyRenderer()))\n"
   ]
  },
  {
   "cell_type": "markdown",
   "metadata": {},
   "source": [
    "# 2. Your TapeAgent with planning and tools"
   ]
  },
  {
   "cell_type": "markdown",
   "metadata": {},
   "source": [
    "Let's build a TapeAgent that plans and acts. We will be using OpenAI function calling capabilities in this example."
   ]
  },
  {
   "cell_type": "code",
   "execution_count": null,
   "metadata": {
    "execution": {
     "iopub.execute_input": "2024-09-19T19:41:58.051075Z",
     "iopub.status.busy": "2024-09-19T19:41:58.050831Z",
     "iopub.status.idle": "2024-09-19T19:42:04.563588Z",
     "shell.execute_reply": "2024-09-19T19:42:04.562920Z"
    }
   },
   "outputs": [],
   "source": [
    "from tapeagents.core import Jump\n",
    "from tapeagents.dialog_tape import AssistantThought, ToolCalls\n",
    "from tapeagents.environment import ToolEnvironment\n",
    "from tapeagents.runtime import main_loop\n",
    "from examples.intro_tools import get_stock_ticker, get_stock_data\n",
    "\n",
    "system_instruction = f\"\"\"\n",
    "You will help the user to learn about financials of companies.\n",
    "Use as many relevant tools as possible to include more details and facts in your responses.\n",
    "Today is {today}.\n",
    "\"\"\"\n",
    "system_message = {\"role\": \"system\", \"content\": system_instruction}\n",
    "\n",
    "env = ToolEnvironment([get_stock_ticker, get_stock_data])\n",
    "\n",
    "\n",
    "def make_planning_prompt(agent, tape: DialogTape) -> Prompt:\n",
    "    guidance = \"Write a natural language plan on how to use tools help the user. Output a list of numbered items, like 1., 2., 3., etc.\"\n",
    "    guidance_message = {\"role\": \"user\", \"content\": guidance}\n",
    "    return Prompt(\n",
    "        messages=[system_message] + tape.as_prompt_messages() + [guidance_message], tools=env.get_tool_schema_dicts()\n",
    "    )\n",
    "\n",
    "\n",
    "def generate_planning_steps(agent, tape, llm_stream: LLMStream):\n",
    "    if content := llm_stream.get_message().content:\n",
    "        yield AssistantThought(content=content)\n",
    "    else:\n",
    "        raise ValueError()\n",
    "\n",
    "\n",
    "def make_prompt(agent, tape: DialogTape) -> Prompt:\n",
    "    guidance = \"Follow the plan you created to earlier. When you are done, respond to the user.\"\n",
    "    guidance_message = {\"role\": \"user\", \"content\": guidance}\n",
    "    return Prompt(\n",
    "        messages=[system_message] + tape.as_prompt_messages() + [guidance_message], tools=env.get_tool_schema_dicts()\n",
    "    )\n",
    "\n",
    "\n",
    "def generate_steps(agent, tape, llm_stream: LLMStream):\n",
    "    m = llm_stream.get_message()\n",
    "    if m.content:\n",
    "        yield AssistantStep(content=m.content)\n",
    "        yield Jump(next_node=0)\n",
    "    elif m.tool_calls:\n",
    "        yield ToolCalls(tool_calls=m.tool_calls)\n",
    "        yield Jump(next_node=1)\n",
    "    else:\n",
    "        raise ValueError()\n",
    "\n",
    "\n",
    "agent1 = Agent.create(\n",
    "    LiteLLM(model_name=\"gpt-4o\", parameters={\"temperature\": 0.1}),\n",
    "    flow=[\n",
    "        Node().with_prompt(make_planning_prompt).with_generate_steps(generate_planning_steps),\n",
    "        Node().with_prompt(make_prompt).with_generate_steps(generate_steps),\n",
    "    ],\n",
    ")\n",
    "\n",
    "print(\"Run the agent!\")\n",
    "final_tape1 = None\n",
    "for event in main_loop(agent1, DialogTape() + [UserStep(content=\"Tell me about Vulcan in 3 sentences\")], env):\n",
    "    if ae := event.agent_event:\n",
    "        if ae.step:\n",
    "            print(ae.step.model_dump_json(indent=2))\n",
    "        if ae.final_tape:\n",
    "            final_tape1 = ae.final_tape\n",
    "    if event.observation:\n",
    "        print(event.observation.model_dump_json(indent=2))\n",
    "assert final_tape1\n",
    "print(\"Final tape:\")\n",
    "HTML(render_tape_with_prompts(final_tape1, PrettyRenderer()))\n"
   ]
  },
  {
   "cell_type": "markdown",
   "metadata": {},
   "source": [
    "The main new thing in this example is the environment. In TapeAgents framework the environment responds to the agent `Action` steps with `Observation` steps. We expect you to use the environment to encapsulate tool use, retrieval, code execution: everything that is non-deterministic, non-stationary, or computationally heavy. On the contrary, we encourage you to implements the agent's deterministic decision-making in `make_prompt` and `generate_steps` methods.\n",
    "\n",
    "Here we use a pre-defined `main_loop` orchestrator to run the agent and the environment. `main_loop` is a generator of events that you can use as you wish. You are free to implement your own orchestration paradigm with a fine-grained control over what actions get to be executed."
   ]
  },
  {
   "cell_type": "markdown",
   "metadata": {},
   "source": [
    "# 3. Agent configuration, resumption"
   ]
  },
  {
   "cell_type": "markdown",
   "metadata": {},
   "source": [
    "Let's try building a similar agent with an open-weights LLAMA3.1 70B models. Conveniently, [Together AI](together.ai) offers API endpoints. You can create an account and get API key with some free quota.\n",
    "\n",
    "We've found that LLAMA3 function-calling is not yet battle-ready. We will use the structured output approach to make it call tools instead. We are also making this agent trainable by adding `make_llm_output` methods to each node. `Node.make_llm_output` defines how a node can reconstruct the LLM completion message that would be required to make the steps from the given tape at the given index. You can think of `Node.make_llm_output` as the inverse of `Node.generate_steps`.\n",
    "\n",
    "When you run the code below, you might see a different behavior every time. Often the LLAMA-based agent gets stuck in a loop. We will look into how TapeAgents supports you in addressing this issue by\n",
    "- tuning the prompt and resuming the agent exactly where it got stuck \n",
    "- producing training text from a different agent's tape "
   ]
  },
  {
   "cell_type": "code",
   "execution_count": null,
   "metadata": {
    "execution": {
     "iopub.execute_input": "2024-09-19T19:42:04.567347Z",
     "iopub.status.busy": "2024-09-19T19:42:04.566918Z",
     "iopub.status.idle": "2024-09-19T19:42:12.781323Z",
     "shell.execute_reply": "2024-09-19T19:42:12.780564Z"
    }
   },
   "outputs": [],
   "source": [
    "import json\n",
<<<<<<< HEAD
    "from tapeagents.core import Completion, Observation, step_to_message\n",
=======
    "from tapeagents.core import LLMOutput, Observation\n",
>>>>>>> ffb23724
    "from tapeagents.llms import LLAMA\n",
    "from litellm.utils import ChatCompletionMessageToolCall\n",
    "from litellm.utils import Function\n",
    "\n",
    "env = ToolEnvironment([get_stock_ticker, get_stock_data])\n",
    "\n",
    "system_instruction = f\"\"\"\n",
    "You will help the user to learn about financials of companies.\n",
    "Use as many relevant tools as possible to include more details and facts in your responses.\n",
    "Today is {today}.\n",
    "\n",
    "You have access to the following tools: {env.get_tool_schema_dicts()}\"\"\"\n",
    "\n",
    "planning_guidance = \"Write a natural language plan on how to use tools help the user. Output a list of numbered items, like 1., 2., 3., etc.\"\n",
    "\n",
    "call_or_respond_guidance = \"\"\"\n",
    "Follow the plan you created earlier. When you are done, respond to the user.\n",
    "If you want to call a or several tools, output JSON like this\n",
    "{\"kind\": \"tool_call\", \"tool_name\": \"...\", \"parameters\": \"... unquoted parameters json ...\"}\n",
    "If you have called all the tools in the plan, respond to the user with the JSON of the form\n",
    "{\"kind\": \"response\", \"content\": \"... you response ... \"}.\n",
    "Output ONE JSON OBJECT ONLY PER LINE ONLY AND NOTHING ELSE.\n",
    "\"\"\"\n",
    "\n",
    "\n",
    "def make_planning_prompt(agent, tape: DialogTape) -> Prompt:\n",
    "    system_message = {\"role\": \"system\", \"content\": system_instruction}\n",
    "    guidance_message = {\"role\": \"user\", \"content\": agent.templates[\"planning\"]}\n",
    "    return Prompt(messages=[system_message] + tape.as_prompt_messages() + [guidance_message])\n",
    "\n",
    "\n",
    "def generate_planning_steps(agent, tape, llm_stream: LLMStream):\n",
    "    if content := getattr(llm_stream.get_message(), \"content\", None):\n",
    "        yield AssistantThought(content=content)\n",
    "    else:\n",
    "        raise ValueError()\n",
    "\n",
    "\n",
    "def make_planning_llm_output(agent, tape: DialogTape, index: int) -> LLMOutput:\n",
    "    if not isinstance(current := tape[index], AssistantThought):\n",
    "        raise ValueError()\n",
    "    return LLMOutput(role=\"assistant\", content=current.content)\n",
    "\n",
    "\n",
    "def _llm_message_content(step: AssistantStep | ToolCalls):\n",
    "    \"\"\"Helper function to make both the prompt and the target completion\"\"\"\n",
    "    match step:\n",
    "        case AssistantStep():\n",
    "            return json.dumps({\"kind\": \"response\", \"content\": step.content})\n",
    "        case ToolCalls():\n",
    "            content = \"\"\n",
    "            for tool_call in step.tool_calls:\n",
    "                if content:\n",
    "                    content += \"\\n\"\n",
    "                content += json.dumps(\n",
    "                    {\n",
    "                        \"kind\": \"tool_call\",\n",
    "                        \"tool_name\": tool_call.function.name,\n",
    "                        \"parameters\": json.loads(tool_call.function.arguments),\n",
    "                    }\n",
    "                )\n",
    "            return content\n",
    "        case _:\n",
    "            raise ValueError()\n",
    "\n",
    "\n",
    "def make_prompt(agent, tape: DialogTape) -> Prompt:\n",
    "    system_message = {\"role\": \"system\", \"content\": system_instruction}\n",
    "    guidance_message = {\"role\": \"user\", \"content\": agent.templates[\"call_or_respond\"]}\n",
    "    messages = [system_message]\n",
    "    for step in tape:\n",
    "        if isinstance(step, (ToolCalls)):\n",
    "            messages.append({\"role\": \"assistant\", \"content\": _llm_message_content(step)})\n",
    "        elif not isinstance(step, Jump):\n",
    "            messages.append(step_to_message(step))\n",
    "    messages += [guidance_message]\n",
    "    return Prompt(messages=messages)\n",
    "\n",
    "\n",
    "def generate_steps(agent, tape, llm_stream: LLMStream):\n",
    "    m = llm_stream.get_message()\n",
    "    try:\n",
    "        assert m.content\n",
    "        tool_calls = []\n",
    "        response = None\n",
    "        for line in m.content.split(\"\\n\"):\n",
    "            data = json.loads(line)\n",
    "            if data.get(\"kind\") == \"response\":\n",
    "                response = data[\"content\"]\n",
    "            elif data.get(\"kind\") == \"tool_call\":\n",
    "                tool_call = ChatCompletionMessageToolCall(\n",
    "                    function=Function(name=data[\"tool_name\"], arguments=json.dumps(data[\"parameters\"])),\n",
    "                    # tool call must be a unique string, it helps to make it something deterministic\n",
    "                    id=f\"tool_call_{len(tool_calls)}_node_starts_at_{len(tape)}\",\n",
    "                )\n",
    "                tool_calls.append(tool_call)\n",
    "            else:\n",
    "                yield AssistantStep(content=\"Invalid LLM output: kind field must be 'response' or 'tool_call'\")\n",
    "        if response and tool_calls:\n",
    "            yield AssistantStep(content=\"Invalid LLM output: response and tool_call cannot be in the same message\")\n",
    "        if response:\n",
    "            yield AssistantStep(content=response)\n",
    "            yield Jump(next_node=0)\n",
    "        if tool_calls:\n",
    "            yield ToolCalls(tool_calls=tool_calls)\n",
    "            yield Jump(next_node=1)\n",
    "    except Exception as e:\n",
    "        yield AssistantStep(content=\"Invalid JSON object: \" + str(e))\n",
    "\n",
    "\n",
    "def make_llm_output(agent, tape: DialogTape, index: int) -> LLMOutput:\n",
    "    if not isinstance(step := tape[index], AssistantStep | ToolCalls):\n",
    "        raise ValueError()\n",
    "    content = _llm_message_content(step)\n",
    "    return LLMOutput(role=\"assistant\", content=content)\n",
    "\n",
    "\n",
    "agent2 = Agent.create(\n",
    "    LLAMA(\n",
    "        base_url=\"https://api.together.xyz\",\n",
    "        model_name=\"meta-llama/Meta-Llama-3-70B-Instruct-Turbo\",\n",
    "        tokenizer_name=\"meta-llama/Meta-Llama-3-70B-Instruct\",\n",
    "        parameters=dict(temperature=0.01),\n",
    "    ),\n",
    "    templates={\n",
    "        \"system\": system_instruction,\n",
    "        \"planning\": planning_guidance,\n",
    "        \"call_or_respond\": call_or_respond_guidance,\n",
    "    },\n",
    "    flow=[\n",
    "        Node()\n",
    "        .with_prompt(make_planning_prompt)\n",
    "        .with_generate_steps(generate_planning_steps)\n",
    "        .with_llm_output(make_planning_llm_output),\n",
    "        Node().with_prompt(make_prompt).with_generate_steps(generate_steps).with_llm_output(make_llm_output),\n",
    "    ],\n",
    ")\n",
    "\n",
    "final_tape2 = None\n",
    "print(\"Run LLAMA agent!\")\n",
    "for event in main_loop(\n",
    "    agent2, DialogTape() + [UserStep(content=\"Tell me about Vulcan Materials in 3 sentences\")], env, max_loops=3\n",
    "):\n",
    "    if ae := event.agent_event:\n",
    "        if ae.step:\n",
    "            print(ae.step.model_dump_json(indent=2))\n",
    "        if ae.final_tape:\n",
    "            final_tape2 = ae.final_tape\n",
    "    if event.observation:\n",
    "        print(event.observation.model_dump_json(indent=2))\n",
    "assert final_tape2 is not None\n",
    "print(\"Final tape:\")\n",
    "HTML(render_tape_with_prompts(final_tape2, PrettyRenderer()))\n"
   ]
  },
  {
   "cell_type": "markdown",
   "metadata": {},
   "source": [
    "Sometimes the above agent works well, but quite likely you are seeing that the LLAMA-based agent is having trouble. Let's try to help it. For reproducibility, we'll use a pre-recorded failed tape."
   ]
  },
  {
   "cell_type": "code",
   "execution_count": null,
   "metadata": {
    "execution": {
     "iopub.execute_input": "2024-09-19T19:42:12.783943Z",
     "iopub.status.busy": "2024-09-19T19:42:12.783654Z",
     "iopub.status.idle": "2024-09-19T19:42:15.258793Z",
     "shell.execute_reply": "2024-09-19T19:42:15.258034Z"
    }
   },
   "outputs": [],
   "source": [
    "with open(\"assets/failed_tape.json\") as src:\n",
    "    failed_tape = DialogTape.model_validate(json.load(src))\n",
    "agent2b = agent2.model_copy(deep=True)\n",
    "agent2b.templates[\"call_or_respond\"] += (\n",
    "    \"REMEMBER: check what tool calls you have already made. Do not do the same call again!\"\n",
    ")\n",
    "resume_from_step8 = agent2b.run(failed_tape[:8]).get_final_tape()\n",
    "HTML(render_tape_with_prompts(resume_from_step8, PrettyRenderer()))\n"
   ]
  },
  {
   "cell_type": "markdown",
   "metadata": {},
   "source": [
    "We found that this helpful hint often gets LLAMA-based agent unstuck. Note how easy it was to test it thanks to the ability of the agent to resume from step 8!"
   ]
  },
  {
   "cell_type": "markdown",
   "metadata": {},
   "source": [
    "# 4. Tape reuse and training data\n",
    "\n",
    "Another way to help this agent (or one with an even smaller LLM) is to finetune the LLM. And the most important step towards finetuning is making the training data!\n",
    "\n",
    "There are two ways to make training data in TapeAgents:\n",
    "- the basic one: use the `LLMCall` structures that the agent created when it produced the tape. You can retrieve them from the SQLite storage and convert into training text.\n",
    "- the much powerful one: call `agent.reuse` to reconstructed the prompts and outputs **and** to validate that with the reconstructed LLMCalls the agent would indeed create the given tape\n",
    "\n",
    "The big advantage of the second approach is that it allows you to use the tape from a teacher agent (think slower and more expensive) to train a student agent (think faster and cheaper). Or to train an agent on its own revised tapes.\n",
    "\n",
    "Of course, restrictions apply: the tape by agent A may not be reusable by agent B directly. You might have to add/remove some steps. But at least `agent.reuse` verifies if your tape modifications led to creation of a tape that the agent B can indeed produce."
   ]
  },
  {
   "cell_type": "markdown",
   "metadata": {},
   "source": [
    "#### Make training data from the past LLM calls"
   ]
  },
  {
   "cell_type": "code",
   "execution_count": null,
   "metadata": {
    "execution": {
     "iopub.execute_input": "2024-09-19T19:42:15.261713Z",
     "iopub.status.busy": "2024-09-19T19:42:15.261429Z",
     "iopub.status.idle": "2024-09-19T19:42:15.272005Z",
     "shell.execute_reply": "2024-09-19T19:42:15.271338Z"
    }
   },
   "outputs": [],
   "source": [
    "from tapeagents.observe import retrieve_tape_llm_calls\n",
    "\n",
    "llm_calls = retrieve_tape_llm_calls(final_tape2)\n",
    "print(f\"Retrieved {len(llm_calls)} LLM calls from the tape.\")\n",
    "# under the hood agent2 will route this request to its llm\n",
    "example_text = agent2.make_training_text(list(llm_calls.values())[0])\n",
    "print(\"From the first retrieved LLM call, the LLM will be trained to predict this text:\")\n",
    "print(\"---\")\n",
    "print(example_text.output_str)\n"
   ]
  },
  {
   "cell_type": "markdown",
   "metadata": {},
   "source": [
    "#### Make training data by reusing a tape"
   ]
  },
  {
   "cell_type": "markdown",
   "metadata": {},
   "source": [
    "Note how `agent2` reuses the tape by `agent1`, even though they have very different prompt and output formats! \n",
    "\n",
    "You can inspect the reused tape below and see that the steps are the same as before, but the prompts and outputs are different."
   ]
  },
  {
   "cell_type": "code",
   "execution_count": null,
   "metadata": {
    "execution": {
     "iopub.execute_input": "2024-09-19T19:42:15.274602Z",
     "iopub.status.busy": "2024-09-19T19:42:15.274324Z",
     "iopub.status.idle": "2024-09-19T19:42:15.317793Z",
     "shell.execute_reply": "2024-09-19T19:42:15.317131Z"
    }
   },
   "outputs": [],
   "source": [
    "reused_tape, _ = agent2.reuse(final_tape1)\n",
    "HTML(render_tape_with_prompts(reused_tape, PrettyRenderer()))\n"
   ]
  },
  {
   "cell_type": "markdown",
   "metadata": {},
   "source": [
    "We offer a quick way to harness the tape reuse to make training data. "
   ]
  },
  {
   "cell_type": "code",
   "execution_count": null,
   "metadata": {
    "execution": {
     "iopub.execute_input": "2024-09-19T19:42:15.320905Z",
     "iopub.status.busy": "2024-09-19T19:42:15.320549Z",
     "iopub.status.idle": "2024-09-19T19:42:15.350957Z",
     "shell.execute_reply": "2024-09-19T19:42:15.350257Z"
    }
   },
   "outputs": [],
   "source": [
    "training_data = agent2.make_training_data(final_tape1)\n",
    "print(training_data[0].output_str)\n"
   ]
  },
  {
   "cell_type": "markdown",
   "metadata": {},
   "source": [
    "What could be simpler than that?!\n",
    "We're only scratching the surface of what TapeAgents can do. We invite you to explore the other tutorials and examples to learn more about the TapeAgents framework."
   ]
  },
  {
   "cell_type": "markdown",
   "metadata": {},
   "source": [
    "# 5. Multi-agent teams"
   ]
  },
  {
   "cell_type": "code",
   "execution_count": 19,
   "metadata": {},
   "outputs": [],
   "source": [
    "from tapeagents.tools.simple_browser import SimpleTextBrowser\n",
    "\n",
    "browser = SimpleTextBrowser()\n",
    "search_agent_env = ToolEnvironment([browser.get_search_results, browser.get_page, browser.get_next_page])\n",
    "def call_search_agent(query: str):\n",
    "    \"\"\"Ask a fellow AI agent to search for information on the web.\"\"\"\n",
    "    pass\n",
    "main_agent_env = ToolEnvironment([get_stock_ticker, get_stock_data, call_search_agent])\n",
    "whole_env = ToolEnvironment(search_agent_env.tools + main_agent_env.tools)"
   ]
  },
  {
   "cell_type": "code",
   "execution_count": null,
   "metadata": {},
   "outputs": [],
   "source": [
    "from tapeagents.core import Respond\n",
    "\n",
    "search_system_instruction = (\n",
    "    f\"\"\"Use at most 5 tool calls to search the request info on on the web.\"\"\"\n",
    ")\n",
    "search_system_message = {\"role\": \"system\", \"content\": search_system_instruction}\n",
    "\n",
    "class SearchAgentMainNode(Node):\n",
    "    \n",
    "    def make_prompt(self, agent, tape: DialogTape) -> Prompt:\n",
    "        view = agent.compute_view(tape)\n",
    "        return Prompt(messages=view.top.as_prompt_messages(), tools=search_agent_env.get_tool_schema_dicts())\n",
    "    \n",
    "    def generate_steps(self, agent, tape, llm_stream: LLMStream):\n",
    "        m = llm_stream.get_message()\n",
    "        if m.content:\n",
    "            yield Respond(content=m.content)\n",
    "        elif m.tool_calls:\n",
    "            yield ToolCalls(tool_calls=m.tool_calls)\n",
    "            yield Jump(next_node=0)\n",
    "        else:\n",
    "            raise ValueError()\n",
    "    \n",
    "search_agent = Agent.create(\n",
    "    name=\"search_agent\",\n",
    "    llms=LiteLLM(model_name=\"gpt-4o\", parameters={\"temperature\": 0.1}),\n",
    "    flow=[SearchAgentMainNode()],\n",
    ")    \n",
    "start_tape = DialogTape(steps=[UserStep(content=\"What influenced Nvidia stock price in late 2022?\")])\n",
    "final_tape = None\n",
    "for event in main_loop(search_agent, start_tape, search_agent_env).agent_events():\n",
    "    if isinstance(event.step, Respond):\n",
    "        final_tape = event.partial_tape\n",
    "        break\n",
    "assert final_tape\n",
    "HTML(render_tape_with_prompts(final_tape, PrettyRenderer()))"
   ]
  },
  {
   "cell_type": "code",
   "execution_count": null,
   "metadata": {},
   "outputs": [],
   "source": [
    "from tapeagents.core import Jump\n",
    "from tapeagents.dialog_tape import AssistantThought, ToolCalls\n",
    "from tapeagents.runtime import main_loop\n",
    "from tapeagents.view import Call\n",
    "from IPython.display import clear_output\n",
    "\n",
    "system_instruction = f\"\"\"\n",
    "You will help the user to learn about financials of companies. Today is {today}.\n",
    "\"\"\"\n",
    "system_message = {\"role\": \"system\", \"content\": system_instruction}\n",
    "\n",
    "class PlanNode(Node):\n",
    "\n",
    "    def make_prompt(self, agent, tape) -> Prompt:\n",
    "        view = agent.compute_view(tape)\n",
    "        guidance = \"Write a natural language plan on how to use tools help the user. Output a list of numbered items, like 1., 2., 3., etc.\"\n",
    "        guidance_message = {\"role\": \"user\", \"content\": guidance}\n",
    "        return Prompt(\n",
    "            messages=[system_message] + view.top.as_prompt_messages() + [guidance_message], \n",
    "            tools=main_agent_env.get_tool_schema_dicts()\n",
    "        )\n",
    "\n",
    "    def generate_steps(self, agent, dialog, llm_stream: LLMStream):\n",
    "        if content := llm_stream.get_message().content:\n",
    "            yield AssistantThought(content=content)\n",
    "        else:\n",
    "            raise ValueError()\n",
    "\n",
    "class ActNode(Node):\n",
    "\n",
    "    def make_prompt(self, agent, tape: DialogTape) -> Prompt:\n",
    "        view = agent.compute_view(tape)\n",
    "        guidance = \"Follow the plan you created to earlier. When you are done, respond to the user.\"\n",
    "        guidance_message = {\"role\": \"user\", \"content\": guidance}\n",
    "        return Prompt(\n",
    "            messages=[system_message] + view.top.as_prompt_messages() + [guidance_message], \n",
    "            tools=main_agent_env.get_tool_schema_dicts()\n",
    "        )\n",
    "\n",
    "    def generate_steps(self, agent, dialog, llm_stream: LLMStream):\n",
    "        m = llm_stream.get_message()\n",
    "        if m.content:\n",
    "            yield AssistantStep(content=m.content)\n",
    "            yield Jump(next_node=0)\n",
    "        elif m.tool_calls:\n",
    "            for tc in m.tool_calls:\n",
    "                if tc.function.name == \"call_search_agent\":\n",
    "                    yield Jump(next_node=1)\n",
    "                    yield Call(agent_name=\"search_agent\", content=json.loads(tc.function.arguments)[\"query\"])\n",
    "                    return\n",
    "            yield ToolCalls(tool_calls=m.tool_calls)\n",
    "            yield Jump(next_node=1)\n",
    "        else:\n",
    "            raise ValueError()\n",
    "\n",
    "agent3 = Agent.create(\n",
    "    subagents=[search_agent.model_copy(deep=True)],\n",
    "    llms=LiteLLM(model_name=\"gpt-4o\", parameters={\"temperature\": 0.1}),\n",
    "    flow=[PlanNode(), ActNode()],\n",
    "    max_iterations=3\n",
    ")\n",
    "\n",
    "print(\"Run the agent!\")\n",
    "final_tape3 = None\n",
    "for event in main_loop(agent3, DialogTape(steps=[UserStep(content=\"Tell me about Vulcan in 3 sentences\")]), whole_env):\n",
    "    if ae := event.agent_event:\n",
    "        if ae.step:\n",
    "            print(ae.step.model_dump_json(indent=2))\n",
    "            final_tape3 = ae.partial_tape\n",
    "    if event.observation:\n",
    "        print(event.observation.model_dump_json(indent=2))\n",
    "assert final_tape3\n",
    "print(\"Final tape:\")\n",
    "HTML(render_tape_with_prompts(final_tape3, PrettyRenderer()))\n"
   ]
  },
  {
   "cell_type": "code",
   "execution_count": null,
   "metadata": {},
   "outputs": [],
   "source": [
    "HTML(render_tape_with_prompts(final_tape3, PrettyRenderer()))"
   ]
  },
  {
   "cell_type": "code",
   "execution_count": null,
   "metadata": {},
   "outputs": [],
   "source": [
    "print(agent3.compute_view(final_tape3).model_dump_json(indent=2))"
   ]
  },
  {
   "cell_type": "code",
   "execution_count": null,
   "metadata": {},
   "outputs": [],
   "source": [
    "agent3.flow[1].make_prompt(agent3, final_tape3).messages"
   ]
  },
  {
   "cell_type": "markdown",
   "metadata": {},
   "source": []
  },
  {
   "cell_type": "code",
   "execution_count": null,
   "metadata": {},
   "outputs": [],
   "source": []
  }
 ],
 "metadata": {
  "kernelspec": {
   "display_name": "tapes",
   "language": "python",
   "name": "python3"
  },
  "language_info": {
   "codemirror_mode": {
    "name": "ipython",
    "version": 3
   },
   "file_extension": ".py",
   "mimetype": "text/x-python",
   "name": "python",
   "nbconvert_exporter": "python",
   "pygments_lexer": "ipython3",
   "version": "3.10.14"
  }
 },
 "nbformat": 4,
 "nbformat_minor": 2
}<|MERGE_RESOLUTION|>--- conflicted
+++ resolved
@@ -732,11 +732,7 @@
    "outputs": [],
    "source": [
     "import json\n",
-<<<<<<< HEAD
-    "from tapeagents.core import Completion, Observation, step_to_message\n",
-=======
-    "from tapeagents.core import LLMOutput, Observation\n",
->>>>>>> ffb23724
+    "from tapeagents.core import LLMOutput, Observation, step_to_message\n",
     "from tapeagents.llms import LLAMA\n",
     "from litellm.utils import ChatCompletionMessageToolCall\n",
     "from litellm.utils import Function\n",
