import json
import logging
import multiprocessing
import os
import shutil
import subprocess
import time
from pathlib import Path
from typing import Dict, Optional, TextIO, Union, List
import threading
import numpy as np
import psutil
import requests
import torch
import yaml
from omegaconf import DictConfig, ListConfig, OmegaConf
from tenacity import retry, stop_after_attempt, wait_exponential
from examples.rl_gsm8k.run_finetune import run_finetuning_loop
from transformers import PreTrainedTokenizer

from tapeagents.llms import LLMOutput, Prompt

logger = logging.getLogger(__name__)

def generate_cuda_device_strings(total_gpus: int, gpus_per_model: int) -> List[str]:
    """
    Generate a list of CUDA device strings for assigning GPUs to models.

    Args:
    - total_gpus (int): The total number of GPUs available.
    - gpus_per_model (int): The number of GPUs required per model.

    Returns:
    - List[str]: A list of strings, each representing the CUDA devices for a model.
    """
    cuda_device_strings = []
    for start_gpu in range(0, total_gpus, gpus_per_model):
        end_gpu = start_gpu + gpus_per_model
        cuda_devices = ",".join(str(i) for i in range(start_gpu, end_gpu))
        cuda_device_strings.append(cuda_devices)
    return cuda_device_strings

class VLLMServiceManager:
    def __init__(
        self,
        model_name_or_path: Union[str, Path],
        stdout_file_path: Union[str, Path],
        stderr_file_path: Union[str, Path],
        port: int = 8080,
        gpus_per_model_instance: int = 1,
        verbose: bool = True,
        cuda_device: str = "0",
        host: str = "localhost",
        **kwargs,
    ):
        self.model_name_or_path = model_name_or_path
        self.stdout_file_path = stdout_file_path
        self.stderr_file_path = stderr_file_path
        self.port = port
        self.ports = []
        self.processes = []
        self.gpus_per_model_instance = gpus_per_model_instance
        self.verbose = verbose
        self.cuda_device = cuda_device
        self.host = host
        self.kwargs = kwargs
        self.process: Optional[subprocess.Popen] = None
        self.stdout_file: Optional[TextIO] = None
        self.stderr_file: Optional[TextIO] = None
        self.stats = {}

        # Add node rank awareness
        self.node_rank = int(os.environ.get("RANK", 0))
        self.port_offset = self.node_rank * 1000  # Ensure different port ranges for each node
        self.port = port + self.port_offset

    def get_base_urls(self) -> list[str]:
        return [
            f"http://127.0.0.1:{port}" for port in self.ports
        ]

    def _terminate_with_children(self, process_id: int) -> None:
        try:
            process = psutil.Process(process_id)
            children = process.children(recursive=True)
            # terminate child processes
            for child in children:
                child.terminate()
            _, still_alive = psutil.wait_procs(children, timeout=3)
            for child in still_alive:
                child.kill()

            # terminate parent process
            process.terminate()
            process.wait(timeout=3)
        except psutil.NoSuchProcess:
            logger.warning(f"Could not terminate process with PID: {process_id}, not found")
        except psutil.AccessDenied:
            logger.error(f"Insufficient privileges to terminate process with PID: {process_id}")
        except Exception as e:
            logger.error(f"An error occurred while terminating process: {e}")

    def _wait_for_service(self, process: subprocess.Popen, url, headers=None, timeout=120) -> bool:
        start_time = time.time()
        while True:
            try:
                response = requests.get(url, headers=headers, timeout=1)
                if response.status_code == 200:
                    logger.info(f"-> Service at {url} is ready!")
                    return True
            except requests.exceptions.RequestException:
                pass

            if time.time() - start_time > timeout:
                logger.error(f"-> Timeout waiting for service at {url}")
                return False

            if process.poll() is not None:
                logger.error("-> Service process has terminated")
                return False

            logger.info(f"-> Waiting for service at {url}")
            time.sleep(5)

    def _start_service(self) -> None:
        """
        Launch multiple LLMs in parallel.

        Args:
        - model_starter (Callable): A function that starts a single LLM.
        - start_port (int): The port number to start the LLMs on.
        - num_gpu_required (int): The number of GPUs required per model.

        Returns:
        - Tuple[List[subprocess.Popen], List[int]]: A tuple containing the list of assistant processes and the list of ports

        """

        threads = []

        for i, device_number in enumerate(generate_cuda_device_strings(torch.cuda.device_count(), self.gpus_per_model_instance)):
            # Adjust port based on both node rank and GPU index
            port = self.port + i
            thread = threading.Thread(target=self._start_llm, args=(device_number, port))
            threads.append(thread)
            thread.start()

        for thread in threads:
            thread.join()


    @retry(stop=stop_after_attempt(1), wait=wait_exponential(multiplier=2, min=10))
    def _start_llm(self, cuda_device, port):
        tensor_parallel_size = cuda_device.count(",") + 1
        kwargs_str = " ".join([f"{k} {v}" for k, v in self.kwargs.items()]) if self.kwargs else ""

        cmd = (
            f"OUTLINES_CACHE_DIR=/tmp/.outlines_{cuda_device}_{int(time.time())} "
            f"CUDA_VISIBLE_DEVICES={cuda_device} "
            f"python -m vllm.entrypoints.openai.api_server "
            f"--model {self.model_name_or_path} "
            f"--tensor-parallel-size {tensor_parallel_size} "
            f"--port {port} "
            "--disable-frontend-multiprocessing "
            "--dtype bfloat16 "
            f"{kwargs_str}"
        )

        if tensor_parallel_size > 1:
            cmd = "VLLM_WORKER_MULTIPROC_METHOD=spawn " + cmd

        if self.verbose:
            logger.info(f"Server launcher cmd: {cmd}")

        process_args = {
            "shell": True,
            "stdout": subprocess.DEVNULL,
            "stderr": subprocess.DEVNULL,
        }

        if self.verbose:
            self.stdout_file = open(self.stdout_file_path, "w")
            self.stderr_file = open(self.stderr_file_path, "w")
            process_args["stdout"] = self.stdout_file
            process_args["stderr"] = self.stderr_file

        try:
            process = subprocess.Popen(cmd, **process_args)
        except Exception as e:
            logger.error(f"Error occurred: {e}")
            raise e

        vllm_url = f"http://{self.host}:{port}/health"
        headers = {"User-Agent": "vLLM Client"}

        start_waiting = time.time()
        if self._wait_for_service(process, vllm_url, headers=headers, timeout=8000):
            logger.info(f"Student {self.model_name_or_path} model loaded on port {port}")
        else:
            self._cleanup()
            raise Exception("Failed to start the service")
        end_waiting = time.time()
        self.stats["starting_time"] = end_waiting - start_waiting
        self.ports.append(port)
        self.processes.append(process)

    def _cleanup(self) -> None:
        for process in self.processes:
            if process and process.pid:
                self._terminate_with_children(process.pid)
                process.wait()

        if self.stdout_file:
            self.stdout_file.close()
        if self.stderr_file:
            self.stderr_file.close()

    def __enter__(self) -> "VLLMServiceManager":
        self._start_service()
        return self

    def __exit__(self, exc_type, exc_val, exc_tb) -> None:
        self._cleanup()

    def get_stats(self):
        return self.stats


def setup_logging(output_dir):
    print(f"Setting up logging to {output_dir}")

    output_dir = Path(output_dir)
    output_dir.mkdir(parents=True, exist_ok=True)  # Create the output directory if it doesn't exist

    # Define log file paths
    info_log = output_dir / "info.log"
    debug_log = output_dir / "debug.log"
    error_log = output_dir / "error.log"

    # Clear any existing handlers
    logger = logging.getLogger()  # get root logger
    logger.handlers = []  # Clear existing handlers
    logger.setLevel(logging.DEBUG)  # Ensure all levels are captured at the root level

    # Create file handlers for each log level
    info_handler = logging.FileHandler(info_log)
    info_handler.setLevel(logging.INFO)

    debug_handler = logging.FileHandler(debug_log)
    debug_handler.setLevel(logging.DEBUG)

    error_handler = logging.FileHandler(error_log)
    error_handler.setLevel(logging.ERROR)

    stdout_handler = logging.StreamHandler()
    stdout_handler.setLevel(logging.INFO)

    # Create formatters and set them to the handlers
    formatter = logging.Formatter("%(asctime)s - %(name)s - %(levelname)s - %(message)s")

    info_handler.setFormatter(formatter)
    debug_handler.setFormatter(formatter)
    error_handler.setFormatter(formatter)
    stdout_handler.setFormatter(formatter)

    # Add the handlers to the logger
    logger.addHandler(info_handler)
    logger.addHandler(debug_handler)
    logger.addHandler(error_handler)
    logger.addHandler(stdout_handler)


def load_state(state_path):
    if state_path.exists():
        with open(state_path, "r") as f:
            return json.load(f)
    else:
        return {"iteration": 0}


def save_state(state, state_path):
    with open(state_path, "w") as f:
        json.dump(state, f)


def clean_up(target_path: Path, state: Dict, state_path: str | Path) -> None:
    os.makedirs(target_path, exist_ok=True)

    def remove_dir(directory: Path):
        if directory.exists() and directory.is_dir():
            shutil.rmtree(directory)

    # Reset the state iteration steps
    state["iteration"] = 0
    save_state(state, state_path)

    logger.info("Cleaning up checkpoints and training state")
    # list of files to remove
    files = [
        target_path / "assistant_vllm_stdout.log",
        target_path / "assistant_vllm_stderr.log",
        target_path / "basemodel_vllm_stdout.log",
        target_path / "basemodel_vllm_stderr.log",
        target_path / "debug.log",
        target_path / "error.log",
        target_path / "info.log",
    ]

    for file in files:
        if file.exists():
            # erase the content but not the file
            with open(file, "w"):
                pass
            logger.info(f"{file} erased.")

    # List of directories to remove
    directories = [
        target_path / "llm_calls.sqlite",
        target_path / "dialogue_trace.log",
        target_path / "rollouts",
        target_path / "tapes",
        target_path / "conf",
        target_path / "finetune" / "current",
        target_path / "finetune" / "logs",
        target_path / "finetune" / "intermediate",
        target_path / "finetune" / "training_state",
    ]

    for directory in directories:
        remove_dir(directory)
        logger.info(f"{directory} removed.")


def calculate_stats(stats):
    return {
        "max": np.mean([max(stats) for stats in stats.values() if stats]),
        "min": np.mean([min(stats) for stats in stats.values() if stats]),
        "var": np.mean([np.var(stats) for stats in stats.values() if stats]),
        "mean": np.mean([np.mean(stats) for stats in stats.values() if stats]),
    }


def launch_training(
    config_dir: str, 
    config_name: str, 
    accelerate_cfg_path: str,
    use_deepspeed: bool = False
) -> None:
    """
    Launch training process with proper GPU configuration and error handling.

    Args:
        config_dir (str): Path to the training config directory
        config_name (str): Name of the config file
        accelerate_cfg_path (str): Path to accelerate config
        use_deepspeed (bool, optional): Whether to use DeepSpeed. Defaults to False.

    Raises:
        ValueError: If no GPUs are available
        RuntimeError: If training process fails
    """
    # # environment variables
    # GLOBAL_RANK = int(os.environ.get("RANK",0))
    # MASTER_PORT = int(os.environ.get("MASTER_PORT"))
    # MASTER_ADDRESS = os.environ.get("MASTER_ADDR")
    # # this is same as number_of_replicas
    # WORLD_SIZE = int(os.environ.get("WORLD_SIZE", 2))

    # Check GPU availability
    num_gpus = torch.cuda.device_count()
    print('###############################')
    print(f"Number of GPUs: {num_gpus}")
    print('###############################')
    if num_gpus == 0:
        raise ValueError("No GPUs available for finetuning")

    base_cmd = [
        "accelerate",
        "launch",
        "--mixed_precision=bf16",
        "--config_file",
        accelerate_cfg_path,
        "examples/rl_gsm8k/run_finetune.py",
        "--config-dir",
        config_dir,
        "--config-name",
        config_name,
    ]

    if num_gpus > 1:
<<<<<<< HEAD
        base_cmd[2:2] = [
            "--num_processes",
            str(num_gpus),
            "--use_deepspeed",
            "--deepspeed_config_file",
            "conf/accelerate/deepspeed_stage3_bf16.json",
        ]
        
        if is_multinode:
            base_cmd.extend([
                "--num_machines",
                WORLD_SIZE,
                "--machine_rank",
                GLOBAL_RANK,
                "--main_process_ip",
                MASTER_ADDRESS,
                "--main_process_port",
                MASTER_PORT,
                "--deepspeed_multinode_launcher",
                "standard",
                "--same_network",
            ])
=======
        if use_deepspeed:
            base_cmd[2:2] = [
                "--num_processes",
                str(num_gpus),
                "--use_deepspeed",
                "--deepspeed_config_file",
                "conf/accelerate/deepspeed_stage3_bf16.json",
            ]
        else:
            base_cmd[2:2] = [
                "--multi_gpu",
                "--num_processes",
                str(num_gpus),
            ]
>>>>>>> 1a2b9767

    logger.info(f"Launching training with command: {' '.join(base_cmd)}")
    try:
        subprocess.run(
            base_cmd,
            check=True,  # Raises CalledProcessError if return code != 0
            text=True,
            capture_output=False,
        )

    except subprocess.CalledProcessError as e:
        # Capture both stdout and stderr for debugging
        error_msg = (
            f"Training process failed with exit code {e.returncode}\n" f"stdout: {e.stdout}\n" f"stderr: {e.stderr}"
        )
        raise RuntimeError(error_msg) from e
    except Exception as e:
        raise RuntimeError(f"Unexpected error during training: {str(e)}") from e


def get_tokens_from_hf_tokenizer(tokenizer: PreTrainedTokenizer | None, prompt: Prompt, output: LLMOutput) -> list:
    if not tokenizer:
        return []
    prompt_token_ids = tokenizer.apply_chat_template(
        conversation=prompt.messages, tokenize=True, add_generation_prompt=True
    )
    text_token_ids = tokenizer.apply_chat_template(
        prompt.messages + [{"role": "assistant", "content": output.content}], tokenize=True
    )
    output_token_ids = text_token_ids[len(prompt_token_ids) :]
    output_tokens = [tokenizer.decode(output_token_id) for output_token_id in output_token_ids]
    return output_tokens<|MERGE_RESOLUTION|>--- conflicted
+++ resolved
@@ -388,30 +388,6 @@
     ]
 
     if num_gpus > 1:
-<<<<<<< HEAD
-        base_cmd[2:2] = [
-            "--num_processes",
-            str(num_gpus),
-            "--use_deepspeed",
-            "--deepspeed_config_file",
-            "conf/accelerate/deepspeed_stage3_bf16.json",
-        ]
-        
-        if is_multinode:
-            base_cmd.extend([
-                "--num_machines",
-                WORLD_SIZE,
-                "--machine_rank",
-                GLOBAL_RANK,
-                "--main_process_ip",
-                MASTER_ADDRESS,
-                "--main_process_port",
-                MASTER_PORT,
-                "--deepspeed_multinode_launcher",
-                "standard",
-                "--same_network",
-            ])
-=======
         if use_deepspeed:
             base_cmd[2:2] = [
                 "--num_processes",
@@ -426,7 +402,6 @@
                 "--num_processes",
                 str(num_gpus),
             ]
->>>>>>> 1a2b9767
 
     logger.info(f"Launching training with command: {' '.join(base_cmd)}")
     try:
