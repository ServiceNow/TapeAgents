--- conflicted
+++ resolved
@@ -26,7 +26,6 @@
         verbose: bool = True,
         cuda_device: str = "0",
         host: str = "localhost",
-        download_dir: str = "outputs/models",
         **kwargs,
     ):
         self.model_name_or_path = model_name_or_path
@@ -40,7 +39,6 @@
         self.process: Optional[subprocess.Popen] = None
         self.stdout_file: Optional[TextIO] = None
         self.stderr_file: Optional[TextIO] = None
-        self.download_dir = download_dir
 
     def _terminate_with_children(self, process_id: int) -> None:
         try:
@@ -99,11 +97,7 @@
             f"--port {self.port} "
             "--disable-frontend-multiprocessing "
             "--dtype bfloat16 "
-<<<<<<< HEAD
-            f"--download-dir {self.download_dir} {kwargs_str}"
-=======
             f"{kwargs_str}"
->>>>>>> 15e18140
         )
 
         if tensor_parallel_size > 1:
