--- conflicted
+++ resolved
@@ -30,8 +30,6 @@
 from .cot_math_agent import CoTMathAgent, RLMathTape, Task
 from .deepseek_math_eval.answer_extraction import extract_last_single_answer, extract_math_answer
 from .deepseek_math_eval.eval_script import eval_last_single_answer, eval_math
-<<<<<<< HEAD
-from .deepseek_math_eval.process_utils import process_gsm8k_test, process_math_test
 from .utils import (
     calculate_stats,
     clean_up,
@@ -45,10 +43,7 @@
 from tapeagents.llms import TrainableLLM
 from tapeagents.orchestrator import main_loop
 from .dist_utils import DistributedManager, init_wandb, flatten_dict_config
-=======
 from .deepseek_math_eval.process_utils import process_eurus_test, process_gsm8k_test, process_math_test
-from .utils import VLLMServiceManager, calculate_stats, clean_up, launch_training, load_state, save_state, setup_logging
->>>>>>> 529e4635
 
 logger = logging.getLogger(__name__)
 
@@ -317,12 +312,8 @@
             f"{split_name}_overflows": np.mean([np.mean(ov) for ov in overflow_stats.values()]),
         },
     }
-<<<<<<< HEAD
-    # All nodes return their local results
-    return new_tapes, training_samples, stats
-=======
+
     return agent_replicas, final_tapes, training_samples, stats
->>>>>>> 529e4635
 
 
 def split_data_for_nodes(data, world_size, rank):
@@ -447,7 +438,6 @@
             logger.error(f"Failed to load existing data: {e}")
             raise e
 
-<<<<<<< HEAD
     # Split data for current node
     logger.info(f"Rank {rank + 1}/{world_size}: Total train samples before split: {len(full_train_samples)}")
     logger.info(f"Rank {rank + 1}/{world_size}: Total test samples before split: {len(full_test_samples)}")
@@ -459,10 +449,7 @@
 
     # Create environment on all nodes
     env = MathEnvironment()
-=======
-    train_samples, test_samples = load_datasets(cfg)
-    conf_dir = exp_path / "conf"
->>>>>>> 529e4635
+
     os.makedirs(conf_dir, exist_ok=True)
 
     remove_leading_white_space = True if "deepseek" in cfg.model_path else False
@@ -491,11 +478,8 @@
                 exp_path=exp_path,
                 service_name="actor",
                 model_name_or_path=assistant_model_path,
-<<<<<<< HEAD
                 stdout_file_path=exp_path / f"assistant_vllm_stdout_rank{rank}.log",
                 stderr_file_path=exp_path / f"assistant_vllm_stderr_rank{rank}.log",
-=======
->>>>>>> 529e4635
                 port=8080,
                 verbose=True,
                 cuda_device=",".join([str(i) for i in range(torch.cuda.device_count())]),
@@ -505,7 +489,6 @@
                 sub_samples = random.sample(train_samples, cfg.max_agent_forks // (cfg.attempts * world_size))
                 train_tapes = convert_problems_to_tapes(sub_samples, cfg, split_name="train")
                 train_tapes = [copy.deepcopy(tape) for tape in train_tapes for _ in range(cfg.attempts)]
-<<<<<<< HEAD
 
                 llm = TrainableLLM(
                     base_url=vllm_service_manager.get_base_urls(),
@@ -538,58 +521,12 @@
                 all_results = {}
                 for split_name, agent, tapes in splits:
                     start_make_data = time.time()
-=======
-                train_llms = [
-                    TrainableLLM(
-                        base_url=base_url,
-                        model_name=str(assistant_model_path),
-                        tokenizer_name=str(assistant_model_path),
-                        parameters=cfg.llm.parameters,
-                        use_cache=False,
-                        collect_logprobs=True,
-                        observe_llm_calls=False,
-                    )
-                    for base_url in vllm_service_manager.get_base_urls()
-                ]
-
-                test_llms = [
-                    TrainableLLM(
-                        base_url=base_url,
-                        model_name=str(assistant_model_path),
-                        tokenizer_name=str(assistant_model_path),
-                        parameters=cfg.test_llm.parameters,
-                        use_cache=False,
-                        observe_llm_calls=False,
-                    )
-                    for base_url in vllm_service_manager.get_base_urls()
-                ]
-
-                train_agent_replicas = [
-                    CoTMathAgent.create(
-                        system_prompt=cfg.system_prompt, llm=llm, max_prompt_length=cfg.max_prompt_length
-                    )
-                    for llm in train_llms
-                ]
-
-                splits = [("train", train_agent_replicas, train_tapes)]
-                if state["iteration"] % cfg.test_every_n_iterations == 0 and cfg.test_every_n_iterations > 0:
-                    test_tapes = convert_problems_to_tapes(test_samples, cfg)
-                    test_agent_replicas = [
-                        CoTMathAgent.create(
-                            system_prompt=cfg.system_prompt, llm=llm, max_prompt_length=cfg.max_prompt_length
-                        )
-                        for llm in test_llms
-                    ]
-                    splits.append(("test", test_agent_replicas, test_tapes))
-                for split_name, agent_replicas, tapes in splits:
->>>>>>> 529e4635
                     tapes_dir = exp_path / "tapes" / split_name / str(state["iteration"])
                     agent_replicas_with_stats, new_tapes, split_training_samples, stats = generate_training_data(
                         agent_replicas, tapes, cfg, tapes_dir, split_name
                     )
                     make_data_took = time.time() - start_make_data
 
-<<<<<<< HEAD
                     llm_stats = agent.llm.get_stats()
 
                     stats.update({
@@ -604,21 +541,6 @@
                             stats[f"llm/{split_name}_{k}_per_gpu"] = v / torch.cuda.device_count()
                         else:
                             stats[f"llm/{split_name}_{k}"] = v
-=======
-                    llm_stats = agent_replicas_with_stats[0].llm.get_stats()
-                    make_data_took = stats[f"execution_time/{split_name}_make_data"]
-                    llm_stats = {f"llm/{split_name}_{k}": v for k, v in llm_stats.items()}
-                    throughput_stats = {
-                        f"{split_name}_prompt_tokens_per_sec": stats[f"{split_name}_prompt_tokens"] / make_data_took,
-                        f"{split_name}_output_tokens_per_sec": stats[f"{split_name}_output_tokens"] / make_data_took,
-                        f"{split_name}_total_tokens_per_sec": (
-                            stats[f"{split_name}_prompt_tokens"] + stats[f"{split_name}_output_tokens"]
-                        )
-                        / make_data_took,
-                    }
-                    stats.update(llm_stats)
-                    stats.update(throughput_stats)
->>>>>>> 529e4635
 
                     all_results[split_name] = {
                         "new_tapes": new_tapes,
@@ -637,17 +559,12 @@
             logger.error(colored(f"Failed on rank {rank + 1}/{world_size}: {e}", "red"))
             raise e
 
-<<<<<<< HEAD
         # Ensure all nodes have completed their processing
         if not dist_manager.sync_nodes(message="after processing splits", sync_dir=sync_dir, rank=rank, world_size=world_size):
             raise RuntimeError("Failed sync after processing splits")
 
         logger.info(f"Rank {rank + 1}/{world_size} collected {len(training_samples)} training samples")
 
-=======
-        training_samples = all_results["train"]["training_samples"]
-        logger.info(f"Collected {len(training_samples)} training samples")
->>>>>>> 529e4635
         stats = all_results["train"]["stats"]
         if "test" in all_results:  # test is only present every cfg.test_every_n_iterations
             stats.update(all_results["test"]["stats"])
@@ -689,7 +606,6 @@
                 with ThreadPoolExecutor(
                     max_workers=cfg.get_logprobs_workers_per_gpu * torch.cuda.device_count()
                 ) as executor:
-<<<<<<< HEAD
                     futures = [
                         executor.submit(annotate_traces_with_ref_logprobs, basemodel_agent, trace, strict=False)
                         for trace in node_samples
@@ -779,17 +695,6 @@
                 # Ensure main process has finished processing before continuing
                 if not dist_manager.sync_nodes(message="after gathering samples", sync_dir=sync_dir, rank=rank, world_size=world_size):
                     raise RuntimeError("Failed sync after gathering samples")
-=======
-                    chunk_size = 64
-                    futures = []
-                    for chunk_id, chunk_offset in enumerate(range(0, len(training_samples), chunk_size)):
-                        ref_llm = ref_llms[chunk_id % len(ref_llms)]
-                        chunk = training_samples[chunk_offset : chunk_offset + chunk_size]
-                        futures.append(executor.submit(batch_annotate_traces_with_ref_logprobs, ref_llm, chunk))
-                    # Reference logprobs are added in-place
-                    futures = tqdm(as_completed(futures), total=len(futures), desc="Adding logprobs")
-                    _ = [future.result() for future in futures]
->>>>>>> 529e4635
 
                 refmodel_vllm_stats = vllm_service_manager.get_stats()
                 refmodel_starting_time = refmodel_vllm_stats["starting_time"]
@@ -818,7 +723,6 @@
         logger.info("Logprob population stats:")
         for stat_name, stat_value in logprob_stats.items():
             logger.info(f"{stat_name}: {stat_value}")
-<<<<<<< HEAD
         safe_wandb_log(logprob_stats, step=state["iteration"], dist_manager=dist_manager)
 
         # Generate config only on main process
@@ -840,32 +744,6 @@
             raise RuntimeError("Failed sync after config save")
 
         # Now all nodes have the same config
-=======
-        wandb.log(logprob_stats, step=state["iteration"])
-        rollout_dir = exp_path / "rollouts" / str(state["iteration"])
-        os.makedirs(rollout_dir, exist_ok=True)
-        with open(rollout_dir / "data.jsonl", "w") as f:
-            for trace in training_samples:
-                if cfg.use_rejection_sampling and trace.reward <= 0:
-                    continue
-                f.write(trace.model_dump_json() + "\n")
-                f.flush()
-
-        finetune_cfg = cfg.copy()
-
-        checkpoint_steps = finetune_cfg.finetune.save_checkpoint_steps
-        interrupt_train_steps = int((state["iteration"] + 1) * checkpoint_steps)
-
-        finetune_cfg.finetune.interrupt_train_steps = interrupt_train_steps
-        finetune_cfg.output_dir = str(finetune_path)
-        finetune_cfg.finetune.data = {"data_parts_train": [{"path": str(rollout_dir)}]}
-        finetune_cfg.finetune.wandb_id = run.id + "_finetune"
-        finetune_cfg.finetune.wandb_name = run.name + "_finetune"
-        finetune_cfg.finetune.wandb_resume = "always"
-        config_path = conf_dir / f"{state['iteration']}.yaml"
-        OmegaConf.save(finetune_cfg, config_path)
-
->>>>>>> 529e4635
         start_finetune = time.time()
         launch_training(
             str(conf_dir), 
