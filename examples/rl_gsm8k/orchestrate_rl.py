import datetime
import logging
import copy
import json
import multiprocessing
import os
import random
import time
from collections import defaultdict
from concurrent.futures import ThreadPoolExecutor, as_completed
from functools import partial
from pathlib import Path
import traceback
from typing import Any, Dict, List, Optional, Tuple

import hydra
import numpy as np
import torch
from datasets import load_dataset
from omegaconf import DictConfig, OmegaConf
from termcolor import colored
from tqdm import tqdm

import wandb

wandb.require("core")
from .cot_math_agent import (
    CoTMathAgent,
    MathEnvironment,
    RLMathTape,
    Task,
)
from .deepseek_math_eval.answer_extraction import extract_last_single_answer, extract_math_answer
from .deepseek_math_eval.eval_script import eval_last_single_answer, eval_math
from .deepseek_math_eval.process_utils import process_gsm8k_test, process_math_test
from .utils import (
    calculate_stats,
    clean_up,
    VLLMServiceManager,
    get_tokens_from_hf_tokenizer,
    launch_training,
    load_state,
    save_state,
    setup_logging,
)
from tapeagents.core import LLMOutputParsingFailureAction, StepMetadata, TrainingText
<<<<<<< HEAD
=======
from tapeagents.finetune.logging_ import flatten_dict_config, init_wandb
from tapeagents.finetune.data import MASKED_TOKEN_ID
>>>>>>> 33557da1
from tapeagents.llms import TrainableLLM
from tapeagents.orchestrator import main_loop
from .dist_utils import DistributedManager, init_wandb, flatten_dict_config

logger = logging.getLogger(__name__)


def annotate_traces_with_ref_logprobs(agent: CoTMathAgent, trace: TrainingText, strict: bool) -> TrainingText | None:
    try:
        prompt_token_ids, completion_token_ids = (
            trace.input_ids[: -len(trace.logprobs)],
            trace.input_ids[-len(trace.logprobs) :],
        )
        ref_logprobs = agent.llm.get_logprobs(prompt_token_ids, completion_token_ids)  # type: ignore
        trace.ref_logprobs = [c["logprob"] for c in ref_logprobs["content"]]
        assert len(trace.ref_logprobs) == len(trace.logprobs), f"{len(trace.ref_logprobs)} != {len(trace.logprobs)}"
        return trace
    except Exception as e:
        logger.error(f"Failed to get ref logprobs: {e}")
        if strict:
            raise e
        return None


def convert_problems_to_tapes(problems: list, cfg: DictConfig, split_name: str) -> list[RLMathTape]:
    """
    Creates RLMathTape objects from a list of math problem dictionaries.

    Args:
        problems (list[dict]): List of dictionaries containing math problems, where each dict
            has 'question' and expected answer value. The list is created from a dataset.

    Returns:
        list[RLMathTape]: List of RLMathTape objects initialized with the math problems as Task steps.
            Each tape contains a single starting Task step with the question and expected answer value
            stored in metadata.
    """
    tapes: list[RLMathTape] = []
    for problem in tqdm(problems, desc=f"Converting {split_name} problems to unique tapes", unit="problem"):
        start_step = Task(
            task=problem["task"],
            metadata=StepMetadata(
                other={
                    "value": problem["answer"],
                }
            ),
        )
        tape = RLMathTape(steps=[start_step], context=None)
        tapes.append(tape)
    return tapes


def extract_tape_training_samples(
    new_tape: RLMathTape, agent: CoTMathAgent, split_name: str, cfg: DictConfig
) -> Tuple[RLMathTape, List[TrainingText], Dict[str, int]]:
    """
    Process a single tape to extract training samples and statistics.

    Args:
        new_tape: The tape to process containing math problem steps
        agent: CoTMathAgent
        split_name: Name of split ('train' or 'test')
        tapes_dir: Directory to save processed tapes
        cfg: Configuration
        llm_calls: List of LLM calls
        strict: check that every token matches between the vLLM and the HF tokenizer otherwise just compare their lengths

    Returns:
        Tuple containing:
        - List of training samples with rewards and logprobs
        - Dictionary with statistics (reward, steps, success, no_errors)
    """
    discarded = []
    tape_prompt_tokens = 0
    tape_output_tokens = 0
    match cfg.dataset_name:
        case "math":
            eval_fn = eval_math
            extract_fn = extract_math_answer
        case "gsm8k":
            eval_fn = eval_last_single_answer
            extract_fn = extract_last_single_answer
        case _:
            raise ValueError(f"Unknown dataset: {cfg.dataset_name}")

    if any([isinstance(step, LLMOutputParsingFailureAction) for step in new_tape.steps]):
        # LLM produced a step that was unparsable. Negative reward.
        no_error, reward, success = 0, -1, 0
    else:
        no_error = 1
        prediction = extract_fn(new_tape.steps[0].task, new_tape.steps[-1].reasoning, "cot")
        answer = new_tape.steps[0].metadata.other["value"]
        if eval_fn(
            {
                "prediction": prediction,
                "answer": answer,
            }
        ):
            # Correct answer
            reward, success = 1, 1
        else:
            # Incorrect answer or no answer
            reward, success = 0, 0

    training_samples: list[TrainingText] = []
    if split_name == "train":
        # For each LLM interaction in the tape:
        # - Create a training sample from the prompt and output
        # - Get log probabilities of the output tokens
        # - Set group ID for tracking
        for step in new_tape.steps:
            if "llm_call" not in step.metadata.other or step.metadata.other["llm_call"] is None:
                continue
            llm_call = step.metadata.other["llm_call"]
            trace = agent.llm.make_training_text(llm_call.prompt, llm_call.output)

            input_ids = [lp["token_id"] for lp in llm_call.logprobs]
            labels = [lp["token_id"] for lp in llm_call.logprobs if lp["generated"]]
            # MASKED_TOKEN_ID is -100 and is the default "ignore_index" in nn.CrossEntropyLoss,
            # see https://pytorch.org/docs/stable/generated/torch.nn.CrossEntropyLoss.html
            labels = [MASKED_TOKEN_ID] * (len(input_ids) - len(labels)) + labels

            trace.input_ids = input_ids
            trace.labels = labels

            trace.reward = reward
            trace.logprobs = [lp["logprob"] for lp in llm_call.logprobs if lp["generated"]]
            trace.group_id = new_tape.metadata.parent_id
            tape_prompt_tokens += llm_call.prompt_length_tokens
            tape_output_tokens += llm_call.output_length_tokens
            training_samples.append(trace)

    tape_stats = {
        "reward": reward,
        "steps": len(new_tape.steps),
        "success": success,
        "no_error": no_error,
        "discarded": np.mean(discarded) if discarded else 0,
        "prompt_tokens": tape_prompt_tokens,
        "output_tokens": tape_output_tokens,
    }
    return new_tape, training_samples, tape_stats


def generate_training_data(
    agent: CoTMathAgent,
    tapes: list[RLMathTape],
    cfg: DictConfig,
    env: MathEnvironment,
    tapes_dir: Path,
    split_name: str,
) -> Tuple[List[RLMathTape], List[TrainingText], Dict[str, float]]:
    """
    Generate complete tapes and training samples from a list of initialized tapes.

    Args:
        agent: Agent that interacts with the math environment
        tapes: List of tapes initialized with math problems
        cfg: Configuration
        env: Environment with tools
        tapes_dir: Directory to save processed episodes
        split_name: Name of split ('train' or other)

    Returns:
        Tuple containing:
        - List of completed RLMathTapes
        - List of training samples with rewards and logprobs
        - Dictionary of performance statistics and execution times
    """

    start_make_data = time.time()
    os.makedirs(tapes_dir, exist_ok=True)
    reward_stats = defaultdict(list)
    step_stats = defaultdict(list)
    no_errors_stats = defaultdict(list)
    success_stats = defaultdict(list)
    discarded_stats = defaultdict(list)
    training_samples: List[TrainingText] = []

    logger.info(f"Starting {cfg.dataset_name} {split_name} main loop")

    logger.info("Starting data creation")
    prompt_tokens = 0
    output_tokens = 0

    def generate_and_extract_tape_training_samples(
        tape: RLMathTape, agent: CoTMathAgent, env, split_name: str, cfg: DictConfig
    ):
        new_tape = main_loop(agent, tape, env, max_loops=cfg.max_loops).get_final_tape()
        assert new_tape.steps[1].reasoning == new_tape.steps[1].metadata.other["llm_call"].output.content
        return extract_tape_training_samples(new_tape, agent, split_name, cfg)

    with ThreadPoolExecutor(max_workers=cfg.n_workers_per_gpu * torch.cuda.device_count()) as executor:
        generate_and_extract_tape_training_samples_partial = partial(
            generate_and_extract_tape_training_samples,
            agent=agent,
            env=env,
            split_name=split_name,
            cfg=cfg,
        )
        futures = [executor.submit(generate_and_extract_tape_training_samples_partial, tape) for tape in tapes]
        # Wrap futures with tqdm for progress tracking
        new_tapes = []
        for future in tqdm(as_completed(futures), total=len(futures), desc="Generating tapes", unit="tape"):
            new_tape, tape_training_samples, tape_stats = future.result()
            new_tapes.append(new_tape)
            training_samples.extend(tape_training_samples)
            reward_stats[new_tape.metadata.parent_id].append(tape_stats["reward"])
            step_stats[new_tape.metadata.parent_id].append(tape_stats["steps"])
            success_stats[new_tape.metadata.parent_id].append(tape_stats["success"])
            no_errors_stats[new_tape.metadata.parent_id].append(tape_stats["no_error"])
            discarded_stats[new_tape.metadata.parent_id].append(tape_stats["discarded"])
            prompt_tokens += tape_stats["prompt_tokens"]
            output_tokens += tape_stats["output_tokens"]

    start_dump = time.time()
    with open(tapes_dir / "tapes.json", "w") as f:
        json.dump([tape.model_dump() for tape in new_tapes], f, indent=4)
    end_dump = time.time()

    end_make_data = time.time()

    stats = {
        **{f"{split_name}_{k}_reward": v for k, v in calculate_stats(reward_stats).items()},
        **{f"{split_name}_{k}_steps": v for k, v in calculate_stats(step_stats).items()},
        **{f"{split_name}_{k}_success": v for k, v in calculate_stats(success_stats).items()},
        **{f"{split_name}_{k}_no_errors": v for k, v in calculate_stats(no_errors_stats).items()},
        **{
            f"execution_time/{split_name}_dumping_tapes": end_dump - start_dump,
            f"execution_time/{split_name}_make_data": end_make_data - start_make_data,
            f"execution_time/{split_name}_tapes_made_per_second": len(new_tapes) / (end_make_data - start_make_data),
            f"{split_name}_discarded": np.mean([np.mean(v) for v in discarded_stats.values()]),
            f"{split_name}_prompt_tokens": prompt_tokens,
            f"{split_name}_output_tokens": output_tokens,
        },
    }
    # All nodes return their local results
    return new_tapes, training_samples, stats


def split_data_for_nodes(data, world_size, rank):
    """Split data into chunks for distributed processing."""
    if data is None:
        return None
        
    per_node = len(data) // world_size
    start_idx = rank * per_node
    # Last node gets any remaining samples
    end_idx = start_idx + per_node if rank < world_size - 1 else len(data)
    return data[start_idx:end_idx]


def safe_wandb_log(metrics, step, dist_manager: DistributedManager):
    if dist_manager.is_main_process():
        try:
            wandb.log(metrics, step=step)
        except Exception as e:
            logger.warning(f"Failed to log to wandb: {e}")


@hydra.main(config_path="../../conf/", config_name="rl_gsm8k", version_base="1.3.2")
def main(cfg: DictConfig):
    dist_manager = DistributedManager()
    
    multiprocessing.set_start_method("spawn")  # necessary to use gpus in subprocesses
    random.seed(42)
    exp_path = Path(cfg.output_dir)
    setup_logging(exp_path)
    logger.info(f"Current dir: {os.getcwd()}, output dir: {cfg.output_dir}")
<<<<<<< HEAD
    cfg.finetune.wandb_id = exp_path.name

    # Define directories
    conf_dir = exp_path / "conf"
    finetune_path = exp_path / "finetune"
    data_path = exp_path / "data"
    sync_dir = exp_path / "sync"

    run = init_wandb(cfg, exp_path, flatten_dict_config(cfg), dist_manager)

=======
    cfg.finetune.wandb_id = str(exp_path).replace("/", "_")
    run = init_wandb(cfg, exp_path, flatten_dict_config(cfg))
    if run is None:
        raise ValueError("Failed to initialize wandb run")
>>>>>>> 33557da1
    state_path = exp_path / "rl_state.json"
    state = load_state(state_path)
    
    # Initialize data containers
    full_train_samples = None
    full_test_samples = None

    # distributed setup
    world_size = dist_manager.get_world_size()
    rank = dist_manager.get_rank()

    # Get dataset only on main process
    if dist_manager.is_main_process():
        if cfg.force_restart:
            clean_up(exp_path, state, state_path, dist_manager)

            match cfg.dataset_name:
                case "math":
                    dataset_long_name = "hendrycks/competition_math"
                    process_fn = process_math_test
                case "gsm8k":
                    dataset_long_name = "openai/gsm8k"
                    process_fn = process_gsm8k_test
                case _:
                    raise ValueError(f"Unknown dataset: {cfg.dataset_name}")

            train_dataset = load_dataset(dataset_long_name, "main", split="train", trust_remote_code=True)
            full_train_samples = [process_fn(s) for s in train_dataset]
            test_dataset = load_dataset(dataset_long_name, "main", split="test", trust_remote_code=True)
            full_test_samples = [process_fn(s) for s in test_dataset]
            
            # Save to shared storage
            os.makedirs(data_path, exist_ok=True)
            with open(data_path / "train_samples.json", "w") as f:
                json.dump(full_train_samples, f)
            with open(data_path / "test_samples.json", "w") as f:
                json.dump(full_test_samples, f)
            
            logger.info(f"Main process saved {len(full_train_samples)} training samples and {len(full_test_samples)} test samples")

    logger.info(f"Creating sync dir: {sync_dir}")
    os.makedirs(sync_dir, exist_ok=True)

    # Ensure data is written before other nodes try to read
    if not dist_manager.sync_nodes(message="after data save", sync_dir=sync_dir, rank=rank, world_size=world_size):
        raise RuntimeError("Failed sync after data save")

    if cfg.force_restart:
        # Wait for files to be available; important for distributed training
        max_retries = 10
        retry_delay = 5  # seconds
        
        for retry in range(max_retries):
            try:
                if not (data_path / "train_samples.json").exists() or not (data_path / "test_samples.json").exists():
                    if retry < max_retries - 1:
                        logger.warning(f"Rank {rank + 1}/{world_size}: Data files not found, retrying in {retry_delay} seconds (attempt {retry + 1}/{max_retries})")
                        time.sleep(retry_delay)
                        continue
                    else:
                        raise FileNotFoundError("Data files not found after maximum retries")
                    
                with open(data_path / "train_samples.json", "r") as f:
                    full_train_samples = json.load(f)
                with open(data_path / "test_samples.json", "r") as f:
                    full_test_samples = json.load(f)
                break
            except Exception as e:
                if retry < max_retries - 1:
                    logger.warning(f"Rank {rank + 1}/{world_size}: Failed to load data files: {e}, retrying in {retry_delay} seconds")
                    time.sleep(retry_delay)
                else:
                    raise e
    else:
        try:
            rollout_dir = exp_path / "rollouts" / str(state["iteration"] - 1)
            with open(rollout_dir / "data.jsonl", "r") as f:
                full_train_samples = [json.loads(line) for line in f]
            full_test_samples = []
        except Exception as e:
            logger.error(f"Failed to load existing data: {e}")
            raise e

    # Split data for current node
    logger.info(f"Rank {rank + 1}/{world_size}: Total train samples before split: {len(full_train_samples)}")
    logger.info(f"Rank {rank + 1}/{world_size}: Total test samples before split: {len(full_test_samples)}")
    train_samples = split_data_for_nodes(full_train_samples, world_size, rank)
    test_samples = split_data_for_nodes(full_test_samples, world_size, rank)

    logger.info(f"Rank {rank + 1}/{world_size} loaded {len(train_samples)} training samples "
               f"and {len(test_samples)} test samples")

    # Create environment on all nodes
    env = MathEnvironment()
    os.makedirs(conf_dir, exist_ok=True)
<<<<<<< HEAD

    remove_leading_white_space = True if "deepseek" in cfg.model_path else False
    if remove_leading_white_space:
        logger.info("Removing leading white space from the model. This is necessary for DeepSeek models")
=======
    finetune_path = exp_path / "finetune"
>>>>>>> 33557da1

    while state["iteration"] < cfg.max_iterations:
        logger.info(f"Starting iteration {state['iteration']}")
        start_iteration = time.time()

        if os.path.exists(finetune_path / "current"):
            assistant_model_path = str(finetune_path / "current")
        else:
            assistant_model_path = cfg.model_path

        try:
            # Set NCCL settings for vLLM weight loading
            if dist_manager.get_world_size() > 1:
                os.environ["NCCL_CUMEM_ENABLE"] = "0"
                os.environ["NCCL_TIMEOUT"] = "7200"
                logger.info("Multi-node NCCL Environment Variables for vLLM:")
                for key in ["NCCL_CUMEM_ENABLE", "NCCL_TIMEOUT"]:
                    logger.info(f"{key}: {os.environ.get(key)}")

            with VLLMServiceManager(
                model_name_or_path=assistant_model_path,
                stdout_file_path=exp_path / f"assistant_vllm_stdout_rank{rank}.log",
                stderr_file_path=exp_path / f"assistant_vllm_stderr_rank{rank}.log",
                port=8080,
                gpus_per_model_instance=cfg.gpus_per_model_instance,
                verbose=True,
                cuda_device=",".join([str(i) for i in range(torch.cuda.device_count())]),
                **cfg.vllm_config.vllm_kwargs,
            ) as vllm_service_manager:
                # Each node already has its portion of samples from split_data_for_nodes
                sub_samples = random.sample(train_samples, cfg.max_agent_forks // (cfg.attempts * world_size))
                train_tapes = convert_problems_to_tapes(sub_samples, cfg, split_name="train")
                train_tapes = [copy.deepcopy(tape) for tape in train_tapes for _ in range(cfg.attempts)]

                llm = TrainableLLM(
                    base_url=vllm_service_manager.get_base_urls(),
                    model_name=str(assistant_model_path),
                    tokenizer_name=str(assistant_model_path),
                    parameters=cfg.llm.parameters,
                    use_cache=False,
                    collect_logprobs=True,
                    observe_llm_calls=False,
                )

                test_llm = TrainableLLM(
                    base_url=vllm_service_manager.get_base_urls(),
                    model_name=str(assistant_model_path),
                    tokenizer_name=str(assistant_model_path),
                    parameters=cfg.test_llm.parameters,
                    use_cache=False,
<<<<<<< HEAD
                    observe_llm_calls=False
=======
                    observe_llm_calls=False,
>>>>>>> 33557da1
                )

                train_agent = CoTMathAgent.create(llm=llm)

                splits = [("train", train_agent, train_tapes)]
                if state["iteration"] % cfg.test_every_n_iterations == 0 and cfg.test_every_n_iterations > 0:
                    test_tapes = convert_problems_to_tapes(test_samples, cfg, split_name="test")
                    test_agent = CoTMathAgent.create(llm=test_llm)
                    splits.append(("test", test_agent, test_tapes))

                # Process splits and gather results
                all_results = {}
                for split_name, agent, tapes in splits:
                    start_make_data = time.time()
                    tapes_dir = exp_path / "tapes" / split_name / str(state["iteration"])
                    new_tapes, training_samples, stats = generate_training_data(
                        agent, tapes, cfg, env, tapes_dir, split_name
                    )
                    make_data_took = time.time() - start_make_data

                    llm_stats = agent.llm.get_stats()
<<<<<<< HEAD
                    stats.update({
                        f"execution_time/{split_name}_make_data": make_data_took,
                        f"llm/{split_name}_make_data_output_tokens/s": llm_stats["total_prompt_tokens"] / make_data_took,
                        f"llm/{split_name}_make_data_prompt_tokens/s": llm_stats["total_output_tokens"] / make_data_took,
                        f"llm/{split_name}_make_data_tokens/s": (llm_stats["total_output_tokens"] + llm_stats["total_prompt_tokens"]) / make_data_took,
                    })

                    # Add per-GPU stats
=======
                    make_data_took = stats[f"execution_time/{split_name}_make_data"]
                    more_llm_stats = {
                        "make_data_output_tokens/s": llm_stats["total_prompt_tokens"] / make_data_took,
                        "make_data_prompt_tokens/s": llm_stats["total_output_tokens"] / make_data_took,
                        "make_data_tokens/s": (llm_stats["total_output_tokens"] + llm_stats["total_prompt_tokens"])
                        / make_data_took,
                    }
>>>>>>> 33557da1
                    for k, v in llm_stats.items():
                        if "/s" in k:
                            stats[f"llm/{split_name}_{k}_per_gpu"] = v / torch.cuda.device_count()
                        else:
                            stats[f"llm/{split_name}_{k}"] = v

                    all_results[split_name] = {
                        "new_tapes": new_tapes,
                        "training_samples": training_samples,
                        "stats": stats,
                    }

                    # Log results for current node
                    logger.info(f"Rank {rank + 1}/{world_size} {split_name} stats:")
                    for stat_name, stat_value in stats.items():
                        logger.info(f"{stat_name}: {stat_value}")

                assistant_vllm_stats = vllm_service_manager.get_stats()

        except Exception as e:
            logger.error(colored(f"Failed on rank {rank + 1}/{world_size}: {e}", "red"))
            raise e

        # Ensure all nodes have completed their processing
        if not dist_manager.sync_nodes(message="after processing splits", sync_dir=sync_dir, rank=rank, world_size=world_size):
            raise RuntimeError("Failed sync after processing splits")

        logger.info(f"Rank {rank + 1}/{world_size} collected {len(training_samples)} training samples")

        stats = all_results["train"]["stats"]
        if "test" in all_results:  # test is only present every cfg.test_every_n_iterations
            stats.update(all_results["test"]["stats"])
            time_evaluation = stats["execution_time/test_make_data"]
        else:
            time_evaluation = 0

        safe_wandb_log(
            stats,
            step=state["iteration"],
            dist_manager=dist_manager
        )

        try:
            with VLLMServiceManager(
                model_name_or_path=cfg.model_path,
                stdout_file_path=exp_path / "basemodel_vllm_stdout.log",
                stderr_file_path=exp_path / "basemodel_vllm_stderr.log",
                port=8180,
                verbose=True,
                gpus_per_model_instance=cfg.gpus_per_model_instance,
                cuda_device=",".join([str(i) for i in range(torch.cuda.device_count())]),
                **cfg.vllm_config.vllm_kwargs,
            ) as vllm_service_manager:
                basemodel_llm = TrainableLLM(
                    base_url=vllm_service_manager.get_base_urls(),
                    model_name=cfg.model_path,
                    tokenizer_name=cfg.model_path,
                    parameters=dict(temperature=0.7),
                )

                basemodel_agent = CoTMathAgent.create(llm=basemodel_llm)

                start_basemodel_logprobs = time.time()
                
                node_samples = all_results["train"]["training_samples"]
                logger.info(f"Rank {rank + 1}/{world_size}: Assigned {len(node_samples)} samples to process")
                
                with ThreadPoolExecutor(
                    max_workers=cfg.get_logprobs_workers_per_gpu * torch.cuda.device_count()
                ) as executor:
                    futures = [
                        executor.submit(annotate_traces_with_ref_logprobs, basemodel_agent, trace, strict=False)
                        for trace in node_samples
                    ]
                    
                    failed_samples = 0
                    local_training_samples = []
                    for future in tqdm(
                        as_completed(futures), 
                        total=len(futures), 
                        desc=f"Node {rank + 1}/{world_size}: Adding logprobs"
                    ):
                        result = future.result()
                        if result is not None:
                            local_training_samples.append(result)
                        else:
                            failed_samples += 1

                    logger.info(
                        f"Rank {rank + 1}/{world_size}: Processed {len(local_training_samples)} samples successfully, "
                        f"failed {failed_samples} samples"
                    )

                tmp_dir = exp_path / "tmp" / str(state["iteration"])
                os.makedirs(tmp_dir, exist_ok=True)

                logger.info(f"Rank {rank + 1}/{world_size}: Saving {len(local_training_samples)} samples to temporary file")
                tmp_path = tmp_dir / f"rank_{rank}_samples.pkl"
                with open(tmp_path, 'wb') as f:
                    torch.save(local_training_samples, f)

                # Ensure all ranks have saved their data
                if not dist_manager.sync_nodes(message="after saving local samples", sync_dir=sync_dir, rank=rank, world_size=world_size):
                    raise RuntimeError("Failed sync after saving local samples")

                if dist_manager.is_main_process():
                    logger.info("Main process: Gathering samples from all ranks")
                    all_samples = []
                    total_samples = 0
                    
                    # Gather data generated by each rank
                    for r in range(world_size):
                        rank_path = tmp_dir / f"rank_{r}_samples.pkl"
                        try:
                            with open(rank_path, 'rb') as f:
                                rank_samples = torch.load(f)
                            samples_from_rank = len(rank_samples)
                            total_samples += samples_from_rank
                            all_samples.extend(rank_samples)
                            logger.info(f"Main process: Loaded {samples_from_rank} samples from rank {r}/{world_size-1}")
                        except Exception as e:
                            logger.error(f"Failed to load samples from rank {r}: {e}")
                            raise

                    logger.info(f"Main process: Successfully gathered {len(all_samples)} total samples "
                               f"(sum across {world_size} ranks: {total_samples})")

                    rollout_dir = exp_path / "rollouts" / str(state["iteration"])
                    os.makedirs(rollout_dir, exist_ok=True)
                    
                    samples_written = 0
                    samples_rejected = 0
                    with open(rollout_dir / "data.jsonl", "w") as f:
                        for trace in all_samples:
                            if cfg.use_rejection_sampling and trace.reward <= 0:
                                samples_rejected += 1
                                continue
                            f.write(trace.model_dump_json() + "\n")
                            f.flush()
                            samples_written += 1
                    
                    logger.info(f"Main process: Wrote {samples_written} samples to disk, "
                                f"rejected {samples_rejected} samples due to negative reward")

                    # clean up
                    try:
                        import shutil
                        shutil.rmtree(tmp_dir)
                        logger.info(f"Main process: Cleaned up temporary directory {tmp_dir}")
                    except Exception as e:
                        logger.warning(f"Failed to clean up temporary directory: {e}")

                else:
                    # Non-main processes just wait for completion
                    logger.info(f"Rank {rank + 1}/{world_size}: Completed data saving")

                # Ensure main process has finished processing before continuing
                if not dist_manager.sync_nodes(message="after gathering samples", sync_dir=sync_dir, rank=rank, world_size=world_size):
                    raise RuntimeError("Failed sync after gathering samples")

                refmodel_vllm_stats = vllm_service_manager.get_stats()
                refmodel_starting_time = refmodel_vllm_stats["starting_time"]
                time_populating_ref_logprobs = time.time() - start_basemodel_logprobs
                
                logger.info(
                    f"Rank {rank + 1}/{world_size}: Completed logprob annotation in "
                    f"{time_populating_ref_logprobs:.2f} seconds"
                )

        except Exception as e:
            logger.error(
                colored(
                    f"Rank {rank + 1}/{world_size}: Failed to get ref log probs with error: {str(e)}\n"
                    f"Traceback: {traceback.format_exc()}", 
                    "red"
                )
            )
            raise e

        logprob_stats = {
            "execution_time/populating_ref_logprobs": time_populating_ref_logprobs,
            "execution_time/starting_assistantmodel_vllm": assistant_vllm_stats["starting_time"],
            "execution_time/starting_refmodel_vllm": refmodel_starting_time,
        }
        logger.info(f"Logprob population stats:")
        for stat_name, stat_value in logprob_stats.items():
            logger.info(f"{stat_name}: {stat_value}")
        safe_wandb_log(logprob_stats, step=state["iteration"], dist_manager=dist_manager)

        # Generate config only on main process
        if dist_manager.is_main_process():
            finetune_cfg = cfg.copy()
            checkpoint_steps = finetune_cfg.finetune.save_checkpoint_steps
            interrupt_train_steps = int((state["iteration"] + 1) * checkpoint_steps - 1)
            finetune_cfg.finetune.interrupt_train_steps = interrupt_train_steps
            finetune_cfg.output_dir = str(finetune_path)
            finetune_cfg.finetune.data = {"data_parts_train": [{"path": str(rollout_dir)}]}
            finetune_cfg.finetune.wandb_id = run.id + "_finetune"
            finetune_cfg.finetune.wandb_name = run.name + "_finetune"
            finetune_cfg.finetune.wandb_resume = "always"
            config_path = conf_dir / f"{state['iteration']}.yaml"
            OmegaConf.save(finetune_cfg, config_path)

        # Ensure config file is written before training
        if not dist_manager.sync_nodes(message="before training", sync_dir=sync_dir, rank=rank, world_size=world_size, timeout_mins=10):
            raise RuntimeError("Failed sync after config save")

        # Now all nodes have the same config
        start_finetune = time.time()
        launch_training(
<<<<<<< HEAD
            str(conf_dir), 
            str(state["iteration"]),
            cfg.accelerate_cfg_path,
            use_deepspeed=cfg.use_deepspeed,
            dist_manager=dist_manager
=======
            str(conf_dir),
            str(state["iteration"]),
            cfg.accelerate_cfg_path,
            use_deepspeed=cfg.use_deepspeed,  # defaults to False
>>>>>>> 33557da1
        )
        
        # Sync after training completion
        if not dist_manager.sync_nodes(message="after training completion", sync_dir=sync_dir, rank=rank, world_size=world_size, timeout_mins=60):
            raise RuntimeError("Failed sync after training")

        time_finetune = time.time() - start_finetune
        time_iteration = time.time() - start_iteration
        safe_wandb_log(
            {
                "execution_time/finetune": time_finetune,
                "execution_time/iteration": time_iteration,
                "execution_time/overhead": time_iteration
                - time_finetune
                - time_populating_ref_logprobs
                - time_evaluation
                - stats["execution_time/train_make_data"],
            },
            step=state["iteration"],
            dist_manager=dist_manager
        )
        state["iteration"] += 1
        save_state(state, state_path, dist_manager)

        dist_manager.cleanup_gpu_resources()
        time.sleep(5)

    logger.info(f'Finished training after {state["iteration"]} iterations')


if __name__ == "__main__":
    main()<|MERGE_RESOLUTION|>--- conflicted
+++ resolved
@@ -44,11 +44,6 @@
     setup_logging,
 )
 from tapeagents.core import LLMOutputParsingFailureAction, StepMetadata, TrainingText
-<<<<<<< HEAD
-=======
-from tapeagents.finetune.logging_ import flatten_dict_config, init_wandb
-from tapeagents.finetune.data import MASKED_TOKEN_ID
->>>>>>> 33557da1
 from tapeagents.llms import TrainableLLM
 from tapeagents.orchestrator import main_loop
 from .dist_utils import DistributedManager, init_wandb, flatten_dict_config
@@ -318,7 +313,6 @@
     exp_path = Path(cfg.output_dir)
     setup_logging(exp_path)
     logger.info(f"Current dir: {os.getcwd()}, output dir: {cfg.output_dir}")
-<<<<<<< HEAD
     cfg.finetune.wandb_id = exp_path.name
 
     # Define directories
@@ -329,12 +323,6 @@
 
     run = init_wandb(cfg, exp_path, flatten_dict_config(cfg), dist_manager)
 
-=======
-    cfg.finetune.wandb_id = str(exp_path).replace("/", "_")
-    run = init_wandb(cfg, exp_path, flatten_dict_config(cfg))
-    if run is None:
-        raise ValueError("Failed to initialize wandb run")
->>>>>>> 33557da1
     state_path = exp_path / "rl_state.json"
     state = load_state(state_path)
     
@@ -430,14 +418,10 @@
     # Create environment on all nodes
     env = MathEnvironment()
     os.makedirs(conf_dir, exist_ok=True)
-<<<<<<< HEAD
 
     remove_leading_white_space = True if "deepseek" in cfg.model_path else False
     if remove_leading_white_space:
         logger.info("Removing leading white space from the model. This is necessary for DeepSeek models")
-=======
-    finetune_path = exp_path / "finetune"
->>>>>>> 33557da1
 
     while state["iteration"] < cfg.max_iterations:
         logger.info(f"Starting iteration {state['iteration']}")
@@ -488,11 +472,7 @@
                     tokenizer_name=str(assistant_model_path),
                     parameters=cfg.test_llm.parameters,
                     use_cache=False,
-<<<<<<< HEAD
                     observe_llm_calls=False
-=======
-                    observe_llm_calls=False,
->>>>>>> 33557da1
                 )
 
                 train_agent = CoTMathAgent.create(llm=llm)
@@ -514,7 +494,7 @@
                     make_data_took = time.time() - start_make_data
 
                     llm_stats = agent.llm.get_stats()
-<<<<<<< HEAD
+
                     stats.update({
                         f"execution_time/{split_name}_make_data": make_data_took,
                         f"llm/{split_name}_make_data_output_tokens/s": llm_stats["total_prompt_tokens"] / make_data_took,
@@ -522,16 +502,6 @@
                         f"llm/{split_name}_make_data_tokens/s": (llm_stats["total_output_tokens"] + llm_stats["total_prompt_tokens"]) / make_data_took,
                     })
 
-                    # Add per-GPU stats
-=======
-                    make_data_took = stats[f"execution_time/{split_name}_make_data"]
-                    more_llm_stats = {
-                        "make_data_output_tokens/s": llm_stats["total_prompt_tokens"] / make_data_took,
-                        "make_data_prompt_tokens/s": llm_stats["total_output_tokens"] / make_data_took,
-                        "make_data_tokens/s": (llm_stats["total_output_tokens"] + llm_stats["total_prompt_tokens"])
-                        / make_data_took,
-                    }
->>>>>>> 33557da1
                     for k, v in llm_stats.items():
                         if "/s" in k:
                             stats[f"llm/{split_name}_{k}_per_gpu"] = v / torch.cuda.device_count()
@@ -742,18 +712,11 @@
         # Now all nodes have the same config
         start_finetune = time.time()
         launch_training(
-<<<<<<< HEAD
             str(conf_dir), 
             str(state["iteration"]),
             cfg.accelerate_cfg_path,
             use_deepspeed=cfg.use_deepspeed,
             dist_manager=dist_manager
-=======
-            str(conf_dir),
-            str(state["iteration"]),
-            cfg.accelerate_cfg_path,
-            use_deepspeed=cfg.use_deepspeed,  # defaults to False
->>>>>>> 33557da1
         )
         
         # Sync after training completion
