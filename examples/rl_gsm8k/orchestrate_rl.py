import copy
import json
import logging
import multiprocessing
import os
import random
import time
from collections import defaultdict
from concurrent.futures import ProcessPoolExecutor, ThreadPoolExecutor, as_completed
from itertools import chain
from pathlib import Path
from typing import Dict, List, Tuple

import hydra
import torch
from omegaconf import DictConfig, OmegaConf
from termcolor import colored
from tqdm import tqdm

import wandb
from tapeagents.agent import Agent
from tapeagents.core import LLMCall, LLMOutputParsingFailureAction, StepMetadata, TrainingText
from tapeagents.finetune.data import MASKED_TOKEN_ID
from tapeagents.finetune.logging_ import flatten_dict_config, init_wandb
from tapeagents.llms import TrainableLLM

from .cot_math_agent import (
    CoTMathAgent,
    RLMathTape,
    Task,
)
from .deepseek_math_eval.answer_extraction import extract_last_single_answer, extract_math_answer
from .deepseek_math_eval.eval_script import eval_last_single_answer, eval_math
from .utils import (
    VLLMServiceManager,
    calculate_stats,
    clean_up,
    launch_training,
    load_datasets,
    load_state,
    save_state,
    setup_logging,
)

logger = logging.getLogger(__name__)


def batch_annotate_traces_with_ref_logprobs(llm: TrainableLLM, traces: List[TrainingText]):
    prompt_token_ids = []
    completion_token_ids = []
    for trace in traces:
        prompt_token_ids.append(trace.input_ids[: -len(trace.logprobs)])
        completion_token_ids.append(trace.input_ids[-len(trace.logprobs) :])
    try:
        all_ref_logprobs = llm.get_batch_logprobs_token_ids(prompt_token_ids, completion_token_ids)
    except Exception as e:
        logger.error(f"Failed to get ref logprobs: {e}")
        return
    for trace, ref_logprobs in zip(traces, all_ref_logprobs):
        trace.ref_logprobs = [c["logprob"] for c in ref_logprobs["content"]]
        assert len(trace.ref_logprobs) == len(trace.logprobs), f"{len(trace.ref_logprobs)} != {len(trace.logprobs)}"


def convert_problems_to_tapes(problems: list, cfg: DictConfig) -> list[RLMathTape]:
    """
    Creates RLMathTape objects from a list of math problem dictionaries.

    Args:
        problems (list[dict]): List of dictionaries containing math problems, where each dict
            has 'question' and expected answer value. The list is created from a dataset.

    Returns:
        list[RLMathTape]: List of RLMathTape objects initialized with the math problems as Task steps.
            Each tape contains a single starting Task step with the question and expected answer value
            stored in metadata.
    """
    tapes: list[RLMathTape] = []
    for problem in problems:
        start_step = Task(
            task=problem["task"],
            template=cfg.task_template,
            metadata=StepMetadata(
                other={
                    "value": problem["answer"],
                }
            ),
        )
        tape = RLMathTape(steps=[start_step], context=None)
        tapes.append(tape)
    return tapes


def extract_tape_training_samples(
    new_tape: RLMathTape, agent: CoTMathAgent, cfg: DictConfig
) -> Tuple[List[TrainingText], Dict[str, int]]:
    tape_prompt_tokens = 0
    tape_output_tokens = 0
    match cfg.dataset_name:
        case "math":
            eval_fn = eval_math
            extract_fn = extract_math_answer
        case "gsm8k":
            eval_fn = eval_last_single_answer
            extract_fn = extract_last_single_answer
        case "eurus":
            eval_fn = eval_math
            extract_fn = extract_math_answer
        case _:
            raise ValueError(f"Unknown dataset: {cfg.dataset_name}")

    if any([isinstance(step, LLMOutputParsingFailureAction) for step in new_tape.steps]):
        # LLM produced a step that was unparsable. Negative reward.
        no_error, reward, success = 0, -1, 0
    else:
        no_error = 1
        prediction = extract_fn(new_tape.steps[0].task, new_tape.steps[-1].reasoning, "cot")
        answer = new_tape.steps[0].metadata.other["value"]
        if eval_fn(
            {
                "prediction": prediction,
                "answer": answer,
            }
        ):
            # Correct answer
            reward, success = 1, 1
        else:
            # Incorrect answer or no answer
            reward, success = 0, 0

    training_samples: list[TrainingText] = []
    # For each LLM call in the tape:
    # - Create a training sample from the prompt and output
    # - Get log probabilities of the output tokens
    # - Set group ID for tracking
    for step in new_tape.steps:
        if "llm_call" not in step.metadata.other or step.metadata.other["llm_call"] is None:
            continue
        llm_call = step.metadata.other["llm_call"]
        trace = agent.llm.make_training_text(llm_call.prompt, llm_call.output)

        if isinstance(llm_call, dict):
            llm_call = LLMCall(**llm_call)

        tape_prompt_tokens += llm_call.prompt_length_tokens
        tape_output_tokens += llm_call.output_length_tokens

<<<<<<< HEAD
        if llm_call.output_length_tokens >= cfg.llm.parameters.max_tokens:
            # Output is too long, ignore this sample
            # this will be recorded in output_tokens_overflow
            continue

        input_ids = [lp.token_id for lp in llm_call.logprobs]
        labels = [lp.token_id for lp in llm_call.logprobs if lp.generated]
        # MASKED_TOKEN_ID is -100 and is the default "ignore_index" in nn.CrossEntropyLoss,
        # see https://pytorch.org/docs/stable/generated/torch.nn.CrossEntropyLoss.html
        labels = [MASKED_TOKEN_ID] * (len(input_ids) - len(labels)) + labels

        trace.input_ids = input_ids
        trace.labels = labels

        trace.reward = reward
        trace.logprobs = [lp.logprob for lp in llm_call.logprobs if lp.generated]
        trace.group_id = new_tape.metadata.parent_id
        tape_prompt_tokens += llm_call.prompt_length_tokens
        tape_output_tokens += llm_call.output_length_tokens
        training_samples.append(trace)
=======
        if split_name == "train":
            if llm_call.output_length_tokens >= cfg.llm.parameters.max_tokens:
                # ignore this sample
                # this will be recorded in output_tokens_overflow
                continue
            trace = agent.llm.make_training_text(llm_call.prompt, llm_call.output)

            input_ids = [lp.token_id for lp in llm_call.logprobs]
            labels = [lp.token_id for lp in llm_call.logprobs if lp.generated]
            # MASKED_TOKEN_ID is -100 and is the default "ignore_index" in nn.CrossEntropyLoss,
            # see https://pytorch.org/docs/stable/generated/torch.nn.CrossEntropyLoss.html
            labels = [MASKED_TOKEN_ID] * (len(input_ids) - len(labels)) + labels

            trace.input_ids = input_ids
            trace.labels = labels

            trace.reward = reward
            trace.logprobs = [lp.logprob for lp in llm_call.logprobs if lp.generated]
            trace.group_id = new_tape.metadata.parent_id
            training_samples.append(trace)
>>>>>>> 666c3d55

    tape_stats = {
        "reward": reward,
        "steps": len(new_tape.steps),
        "success": success,
        "no_error": no_error,
        "prompt_tokens": tape_prompt_tokens,
        "output_tokens": tape_output_tokens,
    }
    return training_samples, tape_stats


def batch_run_agent_replica(agent: CoTMathAgent, tapes: list[RLMathTape]) -> tuple[Agent, list[RLMathTape]]:
    final_tapes = agent.run_batch(tapes)
    # There is some statistics that we track in the agent in a mutable way
    return agent, final_tapes


def generate_training_data(
    agent_replicas: list[CoTMathAgent],
    tapes: list[RLMathTape],
    cfg: DictConfig,
    tapes_dir: Path,
    split_name: str,
) -> Tuple[list[CoTMathAgent], List[RLMathTape], List[TrainingText], Dict[str, float]]:
    """
    Generate complete tapes and training samples from a list of initialized tapes.

    Args:
        agent: Agent that interacts with the math environment
        tapes: List of tapes initialized with math problems
        cfg: Configuration
        tapes_dir: Directory to save processed episodes
        split_name: Name of split ('train' or other)

    Returns:
        Tuple containing:
        - List of completed RLMathTapes
        - List of training samples with rewards and logprobs
        - Dictionary of performance statistics and execution times
    """

    start_make_data = time.time()
    os.makedirs(tapes_dir, exist_ok=True)
    reward_stats = defaultdict(list)
    step_stats = defaultdict(list)
    no_errors_stats = defaultdict(list)
    success_stats = defaultdict(list)
    prompt_tokens_stats = defaultdict(list)
    output_tokens_stats = defaultdict(list)
    training_samples: List[TrainingText] = []

    logger.info(f"Run the agent on {cfg.dataset_name} {split_name}")

    start_making_tapes = time.time()
    with ProcessPoolExecutor(max_workers=len(agent_replicas)) as executor:
        replica_tapes = [tapes[i :: len(agent_replicas)] for i in range(len(agent_replicas))]
        results = list(executor.map(batch_run_agent_replica, agent_replicas, replica_tapes))
        final_tapes = list(chain(*[r[1] for r in results]))
        agent_replicas = [r[0] for r in results]
    logger.info(f"Making tapes took {time.time() - start_making_tapes}")

    for new_tape in tqdm(final_tapes, total=len(final_tapes), desc="Extracting training data from tapes", unit="tape"):
        tape_training_samples, tape_stats = extract_tape_training_samples(new_tape, agent_replicas[0], split_name, cfg)
        training_samples.extend(tape_training_samples)
        reward_stats[new_tape.metadata.parent_id].append(tape_stats["reward"])
        step_stats[new_tape.metadata.parent_id].append(tape_stats["steps"])
        success_stats[new_tape.metadata.parent_id].append(tape_stats["success"])
        no_errors_stats[new_tape.metadata.parent_id].append(tape_stats["no_error"])
        prompt_tokens_stats[new_tape.metadata.parent_id].append(tape_stats["prompt_tokens"])
        output_tokens_stats[new_tape.metadata.parent_id].append(tape_stats["output_tokens"])

    start_dump = time.time()
    with open(tapes_dir / "tapes.json", "w") as f:
        json.dump([tape.model_dump() for tape in final_tapes], f, indent=4)
    end_dump = time.time()

    end_make_data = time.time()

    stats = {
        **{f"{split_name}_{k}_reward": v for k, v in calculate_stats(reward_stats).items()},
        **{f"{split_name}_{k}_steps": v for k, v in calculate_stats(step_stats).items()},
        **{f"{split_name}_{k}_success": v for k, v in calculate_stats(success_stats).items()},
        **{f"{split_name}_{k}_no_errors": v for k, v in calculate_stats(no_errors_stats).items()},
        **{f"{split_name}_{k}_prompt_tokens": v for k, v in calculate_stats(prompt_tokens_stats).items()},
        **{f"{split_name}_{k}_output_tokens": v for k, v in calculate_stats(output_tokens_stats).items()},
        **{
            f"execution_time/{split_name}_dumping_tapes": end_dump - start_dump,
            f"execution_time/{split_name}_make_data": end_make_data - start_make_data,
            f"execution_time/{split_name}_tapes_made_per_second": len(final_tapes) / (end_make_data - start_make_data),
            f"{split_name}_prompt_tokens": sum([sum(pt) for pt in prompt_tokens_stats.values()]),
            f"{split_name}_output_tokens": sum([sum(ot) for ot in output_tokens_stats.values()]),
            f"{split_name}_output_tokens_overflow": sum(
                [(ot >= cfg.llm.parameters.max_tokens) for ot_list in output_tokens_stats.values() for ot in ot_list]
            )
            / len(final_tapes),
        },
    }
    return agent_replicas, final_tapes, training_samples, stats


@hydra.main(config_path="../../conf/", config_name="rl_gsm8k", version_base="1.3.2")
def main(cfg: DictConfig):
    multiprocessing.set_start_method("spawn")  # necessary to use gpus in subprocesses
    random.seed(42)
    exp_path = Path(cfg.output_dir)
    setup_logging(exp_path)
    logger.info(f"Current dir: {os.getcwd()}, output dir: {cfg.output_dir}")
    cfg.finetune.wandb_id = str(exp_path).replace("/", "_")
    run = init_wandb(cfg, exp_path, flatten_dict_config(cfg))
    if run is None:
        raise ValueError("Failed to initialize wandb run")
    state_path = exp_path / "rl_state.json"
    state = load_state(state_path)
    # optionally clean all data at start time
    if cfg.force_restart:
        clean_up(exp_path, state, state_path)

    train_samples, test_samples = load_datasets(cfg)
    conf_dir = exp_path / "conf"
    os.makedirs(conf_dir, exist_ok=True)
    finetune_path = exp_path / "finetune"

    while state["iteration"] < cfg.max_iterations:
        logger.info(f"Starting iteration {state['iteration']}")
        start_iteration = time.time()
        if os.path.exists(finetune_path / "current"):
            assistant_model_path = str(finetune_path / "current")
        else:
            assistant_model_path = cfg.model_path

        try:
            all_results = {}
            with VLLMServiceManager(
                exp_path=exp_path,
                service_name="actor",
                model_name_or_path=assistant_model_path,
                port=8080,
                verbose=True,
                cuda_device=",".join([str(i) for i in range(torch.cuda.device_count())]),
                **(dict(cfg.vllm_config.vllm_kwargs) | dict(cfg.vllm_config.actor_vllm_kwargs)),
            ) as vllm_service_manager:
                sub_samples = random.sample(train_samples, cfg.max_agent_forks // cfg.attempts)
                train_tapes = convert_problems_to_tapes(sub_samples, cfg)
                train_tapes = [copy.deepcopy(tape) for tape in train_tapes for _ in range(cfg.attempts)]
                train_llms = [
                    TrainableLLM(
                        base_url=base_url,
                        model_name=str(assistant_model_path),
                        tokenizer_name=str(assistant_model_path),
                        parameters=cfg.llm.parameters,
                        use_cache=False,
                        collect_logprobs=True,
                        observe_llm_calls=False,
                    )
                    for base_url in vllm_service_manager.get_base_urls()
                ]

                test_llms = [
                    TrainableLLM(
                        base_url=base_url,
                        model_name=str(assistant_model_path),
                        tokenizer_name=str(assistant_model_path),
                        parameters=cfg.test_llm.parameters,
                        use_cache=False,
                        observe_llm_calls=False,
                    )
                    for base_url in vllm_service_manager.get_base_urls()
                ]

                train_agent_replicas = [
                    CoTMathAgent.create(system_prompt=cfg.system_prompt, llm=llm) for llm in train_llms
                ]

                splits = [("train", train_agent_replicas, train_tapes)]
                if state["iteration"] % cfg.test_every_n_iterations == 0 and cfg.test_every_n_iterations > 0:
                    test_tapes = convert_problems_to_tapes(test_samples, cfg)
                    test_agent_replicas = [
                        CoTMathAgent.create(system_prompt=cfg.system_prompt, llm=llm) for llm in test_llms
                    ]
                    splits.append(("test", test_agent_replicas, test_tapes))
                for split_name, agent_replicas, tapes in splits:
                    tapes_dir = exp_path / "tapes" / split_name / str(state["iteration"])
                    agent_replicas_with_stats, new_tapes, split_training_samples, stats = generate_training_data(
                        agent_replicas, tapes, cfg, tapes_dir, split_name
                    )

                    llm_stats = agent_replicas_with_stats[0].llm.get_stats()
                    make_data_took = stats[f"execution_time/{split_name}_make_data"]
                    llm_stats = {f"llm/{split_name}_{k}": v for k, v in llm_stats.items()}
                    throughput_stats = {
                        f"{split_name}_prompt_tokens_per_sec": stats[f"{split_name}_prompt_tokens"] / make_data_took,
                        f"{split_name}_output_tokens_per_sec": stats[f"{split_name}_output_tokens"] / make_data_took,
                        f"{split_name}_total_tokens_per_sec": (
                            stats[f"{split_name}_prompt_tokens"] + stats[f"{split_name}_output_tokens"]
                        )
                        / make_data_took,
                    }
                    stats.update(llm_stats)
                    stats.update(throughput_stats)

                    all_results[split_name] = {
                        "new_tapes": new_tapes,
                        "training_samples": split_training_samples,
                        "stats": stats,
                    }

                    # Log results
                    logger.info(f"{cfg.dataset_name} {split_name} stats:")
                    for stat_name, stat_value in stats.items():
                        logger.info(f"{stat_name}: {stat_value}")
                assistant_vllm_stats = vllm_service_manager.get_stats()

        except Exception as e:
            logger.error(colored(f"Failed to solve task: {e}", "red"))
            raise e

        training_samples = all_results["train"]["training_samples"]
        logger.info(f"Collected {len(training_samples)} training samples")
        stats = all_results["train"]["stats"]
        if "test" in all_results:  # test is only present every cfg.test_every_n_iterations
            stats.update(all_results["test"]["stats"])
            time_evaluation = stats["execution_time/test_make_data"]
        else:
            time_evaluation = 0
        wandb.log(
            stats,
            step=state["iteration"],
        )

        try:
            with VLLMServiceManager(
                exp_path=exp_path,
                service_name="reference",
                model_name_or_path=cfg.model_path,
                port=8180,
                verbose=True,
                cuda_device=",".join([str(i) for i in range(torch.cuda.device_count())]),
                **(dict(cfg.vllm_config.vllm_kwargs) | dict(cfg.vllm_config.ref_vllm_kwargs)),
            ) as vllm_service_manager:
                ref_llms = [
                    TrainableLLM(
                        base_url=url,
                        model_name=cfg.model_path,
                        tokenizer_name=cfg.model_path,
                        parameters=dict(temperature=0.7),
                    )
                    for url in vllm_service_manager.get_base_urls()
                ]

                start_basemodel_logprobs = time.time()
                with ThreadPoolExecutor(
                    max_workers=cfg.get_logprobs_workers_per_gpu * torch.cuda.device_count()
                ) as executor:
                    chunk_size = 64
                    futures = []
                    for chunk_id, chunk_offset in enumerate(range(0, len(training_samples), chunk_size)):
                        ref_llm = ref_llms[chunk_id % len(ref_llms)]
                        chunk = training_samples[chunk_offset : chunk_offset + chunk_size]
                        futures.append(executor.submit(batch_annotate_traces_with_ref_logprobs, ref_llm, chunk))
                    # Reference logprobs are added in-place
                    futures = tqdm(as_completed(futures), total=len(futures), desc="Adding logprobs")
                    _ = [future.result() for future in futures]

                refmodel_vllm_stats = vllm_service_manager.get_stats()
                refmodel_starting_time = refmodel_vllm_stats["starting_time"]
                time_populating_ref_logprobs = time.time() - start_basemodel_logprobs

        except Exception as e:
            logger.error(colored(f"Failed to get ref log probs: {e}", "red"))
            raise e

        logprob_stats = {
            "execution_time/populating_ref_logprobs": time_populating_ref_logprobs,
            "execution_time/starting_assistantmodel_vllm": assistant_vllm_stats["starting_time"],
            "execution_time/starting_refmodel_vllm": refmodel_starting_time,
        }
        logger.info("Logprob population stats:")
        for stat_name, stat_value in logprob_stats.items():
            logger.info(f"{stat_name}: {stat_value}")
        wandb.log(logprob_stats, step=state["iteration"])
        rollout_dir = exp_path / "rollouts" / str(state["iteration"])
        os.makedirs(rollout_dir, exist_ok=True)
        with open(rollout_dir / "data.jsonl", "w") as f:
            for trace in training_samples:
                if cfg.use_rejection_sampling and trace.reward <= 0:
                    continue
                f.write(trace.model_dump_json() + "\n")
                f.flush()

        finetune_cfg = cfg.copy()

        checkpoint_steps = finetune_cfg.finetune.save_checkpoint_steps
        interrupt_train_steps = int((state["iteration"] + 1) * checkpoint_steps)

        finetune_cfg.finetune.interrupt_train_steps = interrupt_train_steps
        finetune_cfg.output_dir = str(finetune_path)
        finetune_cfg.finetune.data = {"data_parts_train": [{"path": str(rollout_dir)}]}
        finetune_cfg.finetune.wandb_id = run.id + "_finetune"
        finetune_cfg.finetune.wandb_name = run.name + "_finetune"
        finetune_cfg.finetune.wandb_resume = "always"
        config_path = conf_dir / f"{state['iteration']}.yaml"
        OmegaConf.save(finetune_cfg, config_path)

        start_finetune = time.time()
        launch_training(
            str(conf_dir),
            str(state["iteration"]),
            cfg.accelerate_cfg_path,
            use_deepspeed=cfg.use_deepspeed,  # defaults to False
        )
        time_finetune = time.time() - start_finetune
        time_iteration = time.time() - start_iteration
        wandb.log(
            {
                "execution_time/finetune": time_finetune,
                "execution_time/iteration": time_iteration,
                "execution_time/overhead": time_iteration
                - time_finetune
                - time_populating_ref_logprobs
                - time_evaluation
                - stats["execution_time/train_make_data"],
            },
            step=state["iteration"],
        )
        state["iteration"] += 1
        save_state(state, state_path)

    logger.info(f'Finished training after {state["iteration"]} iterations')


if __name__ == "__main__":
    main()<|MERGE_RESOLUTION|>--- conflicted
+++ resolved
@@ -144,9 +144,8 @@
         tape_prompt_tokens += llm_call.prompt_length_tokens
         tape_output_tokens += llm_call.output_length_tokens
 
-<<<<<<< HEAD
         if llm_call.output_length_tokens >= cfg.llm.parameters.max_tokens:
-            # Output is too long, ignore this sample
+            # ignore this sample
             # this will be recorded in output_tokens_overflow
             continue
 
@@ -165,28 +164,6 @@
         tape_prompt_tokens += llm_call.prompt_length_tokens
         tape_output_tokens += llm_call.output_length_tokens
         training_samples.append(trace)
-=======
-        if split_name == "train":
-            if llm_call.output_length_tokens >= cfg.llm.parameters.max_tokens:
-                # ignore this sample
-                # this will be recorded in output_tokens_overflow
-                continue
-            trace = agent.llm.make_training_text(llm_call.prompt, llm_call.output)
-
-            input_ids = [lp.token_id for lp in llm_call.logprobs]
-            labels = [lp.token_id for lp in llm_call.logprobs if lp.generated]
-            # MASKED_TOKEN_ID is -100 and is the default "ignore_index" in nn.CrossEntropyLoss,
-            # see https://pytorch.org/docs/stable/generated/torch.nn.CrossEntropyLoss.html
-            labels = [MASKED_TOKEN_ID] * (len(input_ids) - len(labels)) + labels
-
-            trace.input_ids = input_ids
-            trace.labels = labels
-
-            trace.reward = reward
-            trace.logprobs = [lp.logprob for lp in llm_call.logprobs if lp.generated]
-            trace.group_id = new_tape.metadata.parent_id
-            training_samples.append(trace)
->>>>>>> 666c3d55
 
     tape_stats = {
         "reward": reward,
