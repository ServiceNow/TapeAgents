--- conflicted
+++ resolved
@@ -20,16 +20,12 @@
 from termcolor import colored
 from tqdm import tqdm
 
-<<<<<<< HEAD
 import wandb
 from tapeagents.agent import Agent
-=======
->>>>>>> d19d1e75
 from tapeagents.core import LLMOutputParsingFailureAction, StepMetadata, TrainingText
 from tapeagents.finetune.data import MASKED_TOKEN_ID
 from tapeagents.finetune.logging_ import flatten_dict_config, init_wandb
 from tapeagents.llms import TrainableLLM
-<<<<<<< HEAD
 
 from .cot_math_agent import (
     CoTMathAgent,
@@ -48,17 +44,11 @@
     save_state,
     setup_logging,
 )
-=======
 from tapeagents.orchestrator import main_loop
->>>>>>> d19d1e75
-
-from .cot_math_agent import CoTMathAgent, MathEnvironment, RLMathTape, Task
-from .deepseek_math_eval.answer_extraction import extract_last_single_answer, extract_math_answer
-from .deepseek_math_eval.eval_script import eval_last_single_answer, eval_math
-from .deepseek_math_eval.process_utils import process_gsm8k_test, process_math_test
+
+from .cot_math_agent import CoTMathAgent, RLMathTape, Task
 from .utils import VLLMServiceManager, calculate_stats, clean_up, launch_training, load_state, save_state, setup_logging
 
-wandb.require("core")
 
 logger = logging.getLogger(__name__)
 
