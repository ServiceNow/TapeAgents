--- conflicted
+++ resolved
@@ -86,11 +86,7 @@
 
 
 def extract_tape_training_samples(
-<<<<<<< HEAD
-    new_tape: RLMathTape, agent: CoTMathAgent, split_name: str, cfg: DictConfig, llm_calls: list[LLMCall]
-=======
-    new_tape: RLMathTape, agent: CoTMathAgent, dataset_name: str, cfg: DictConfig, llm_calls: list, strict: bool = True
->>>>>>> ee16469f
+    new_tape: RLMathTape, agent: CoTMathAgent, split_name: str, cfg: DictConfig, llm_calls: list[LLMCall], strict: bool = True
 ) -> Tuple[RLMathTape, List[TrainingText], Dict[str, int]]:
     """
     Process a single tape to extract training samples and statistics.
