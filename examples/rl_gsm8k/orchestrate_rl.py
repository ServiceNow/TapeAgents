import copy
import logging
import multiprocessing
import os
import random
import re
import time
from collections import defaultdict
from concurrent.futures import ProcessPoolExecutor, ThreadPoolExecutor, as_completed
from itertools import chain
from pathlib import Path
from typing import Dict, List, Tuple

import hydra
import numpy as np
import torch
import wandb
from datasets import load_dataset
from omegaconf import DictConfig, OmegaConf
from termcolor import colored
from tqdm import tqdm

from tapeagents.agent import Agent
<<<<<<< HEAD
from tapeagents.core import LLMCall, StepMetadata, TrainingText
=======
from tapeagents.core import StepMetadata, TrainingText
>>>>>>> f0932249
from tapeagents.finetune.data import MASKED_TOKEN_ID
from tapeagents.finetune.logging_ import flatten_dict_config, init_wandb
from tapeagents.llms import LLMCall, TrainableLLM

from .cot_math_agent import CoTMathAgent, RLMathTape, Task
from .utils import VLLMServiceManager, calculate_stats, clean_up, launch_training, load_state, save_state, setup_logging

logger = logging.getLogger(__name__)


<<<<<<< HEAD
def load_datasets(cfg: DictConfig) -> Tuple[list, list]:
    match cfg.dataset_name:
        case "math":
            train_dataset_long_name = "hendrycks/competition_math"
            test_dataset_long_name = "HuggingFaceH4/MATH-500"
            process_fn = process_math_test
            test_builder_config = "default"
            builder_config = "main"
        case "gsm8k":
            train_dataset_long_name = test_dataset_long_name = "openai/gsm8k"
            process_fn = process_gsm8k_test
            test_builder_config = None
            builder_config = "main"
        case "eurus":
            train_dataset_long_name = "PRIME-RL/Eurus-2-RL-Data"
            test_dataset_long_name = "HuggingFaceH4/MATH-500"
            process_fn = process_eurus_test
            test_builder_config = None
            builder_config = "default"
        case _:
            raise ValueError(f"Unknown dataset: {cfg.dataset_name}")

    test_builder_config = test_builder_config or builder_config
    train_dataset = load_dataset(train_dataset_long_name, builder_config, split="train", trust_remote_code=True)
    test_dataset = load_dataset(test_dataset_long_name, test_builder_config, split="test", trust_remote_code=True)
    train_samples = [
        process_fn(s) for s in tqdm(train_dataset, desc="Processing train samples") if process_fn(s) is not None
    ]
    test_samples = [
        process_fn(s) for s in tqdm(test_dataset, desc="Processing test samples") if process_fn(s) is not None
    ]
=======
def process_gsm8k(item):
    answer = item["answer"].split("#### ")[-1]
    sample = {"dataset": "gsm8k-cot", "task": item["question"], "answer": answer}
    return sample


def load_datasets() -> Tuple[list, list]:
    train_dataset = load_dataset("openai/gsm8k", "main", split="train", trust_remote_code=True)
    test_dataset = load_dataset("openai/gsm8k", "main", split="test", trust_remote_code=True)
    train_samples = [process_gsm8k(s) for s in tqdm(train_dataset, desc="Processing train samples")]
    test_samples = [process_gsm8k(s) for s in tqdm(test_dataset, desc="Processing test samples")]
>>>>>>> f0932249
    logger.info(f"Loaded {len(train_samples)} training samples")
    logger.info(f"Loaded {len(test_samples)} test samples")
    return train_samples, test_samples


def batch_annotate_traces_with_ref_logprobs(llm: TrainableLLM, traces: List[TrainingText]):
    """
    Annotates training traces with reference model log probabilities.

    Args:
        llm (TrainableLLM): The reference language model to get log probabilities from
        traces (List[TrainingText]): List of training traces to annotate

    Returns:
        None: The traces are modified in-place by adding ref_logprobs
    """
    prompt_token_ids = []
    completion_token_ids = []
    for trace in traces:
        prompt_token_ids.append(trace.input_ids[: -len(trace.logprobs)])
        completion_token_ids.append(trace.input_ids[-len(trace.logprobs) :])
    try:
        all_ref_logprobs = llm.get_batch_logprobs_token_ids(prompt_token_ids, completion_token_ids)
    except Exception as e:
        logger.error(f"Failed to get ref logprobs: {e}")
        return
    for trace, ref_logprobs in zip(traces, all_ref_logprobs):
        trace.ref_logprobs = [c["logprob"] for c in ref_logprobs["content"]]
        assert len(trace.ref_logprobs) == len(trace.logprobs), f"{len(trace.ref_logprobs)} != {len(trace.logprobs)}"


def convert_problems_to_tapes(problems: list, cfg: DictConfig) -> list[RLMathTape]:
    """
    Creates RLMathTape objects from a list of math problem dictionaries.

    Args:
        problems (list[dict]): List of dictionaries containing math problems, where each dict
            has 'question' and expected answer value. The list is created from a dataset.

    Returns:
        list[RLMathTape]: List of RLMathTape objects initialized with the math problems as Task steps.
    """
    tapes: list[RLMathTape] = []
    for problem in problems:
        start_step = Task(
            task=problem["task"],
            template=cfg.task_template,
            metadata=StepMetadata(
                other={
                    "value": problem["answer"],  # expected answer
                }
            ),
        )
        tape = RLMathTape(steps=[start_step], context=None)
        tapes.append(tape)
    return tapes


def extract_tape_training_samples(
    new_tape: RLMathTape, agent: CoTMathAgent, cfg: DictConfig
) -> Tuple[List[TrainingText], Dict[str, int]]:
    """
    Process a single tape to extract training samples and statistics.

    Args:
        new_tape: The tape to process containing math problem steps
        agent: CoTMathAgent
        tapes_dir: Directory to save processed tapes
        cfg: Configuration

    Returns:
        Tuple[List[TrainingText], Dict[str, int]]:
            - List of training samples (`TrainingText`) extracted from the tape.
            - Dictionary with tape-level statistics, including:
                - 'reward': Reward for the tape (-1, 0, or 1).
                - 'success': 1 if the answer is correct, 0 otherwise.
                - 'no_error': 1 if the LLM output is parsable, 0 otherwise.
                - 'prompt_tokens': Total prompt tokens used in the tape.
                - 'output_tokens': Total output tokens generated in the tape.
                - 'overflows': Number of times the output overflowed token limit.
    """
    tape_prompt_tokens = 0
    tape_output_tokens = 0

<<<<<<< HEAD
    match cfg.dataset_name:
        case name if name.startswith("math") or name.startswith("eurus"):
            eval_fn = eval_math
            extract_fn = extract_math_answer
        case "gsm8k":
            eval_fn = eval_last_single_answer
            extract_fn = extract_last_single_answer
        case _:
            raise ValueError(f"Unknown dataset: {cfg.dataset_name}")


    if "\\boxed" not in new_tape.steps[-1].reasoning:
        # LLM did not respect the formatting
        no_error, success, reward = 0, 0, cfg.rewards.unparsable
=======
    reasoning = new_tape.steps[-1].reasoning
    begin_boxed = reasoning.rfind("\\boxed")
    prediction = reasoning[begin_boxed:]
    prediction = prediction.replace("\\boxed{", "").replace("}", "").strip()
    number_match = re.search(r"-?\d+", prediction)
    if not number_match:
        # LLM produced a step that was unparsable. Negative reward.
        no_error, reward, success = 0, -1, 0
>>>>>>> f0932249
    else:
        # LLM did respect the formatting
        no_error = 1
        prediction = number_match.group()
        answer = new_tape.steps[0].metadata.other["value"]

        if prediction == answer:
            # Correct answer
            reward, success = cfg.rewards.correct_answer, 1
        else:
            # Incorrect answer or no answer
            reward, success = cfg.rewards.wrong_answer, 0

    training_samples: list[TrainingText] = []
    # For each LLM interaction in the tape:
    # - Create a training sample from the prompt and output
    # - Get log probabilities of the output tokens
    # - Set group ID for tracking and advantage calculation
    for step in new_tape.steps:
        if "llm_call" not in step.metadata.other or step.metadata.other["llm_call"] is None:
            # Skip steps without LLM calls
            continue

        llm_call = step.metadata.other["llm_call"]

        if isinstance(llm_call, dict):
            llm_call = LLMCall(**llm_call)

        tape_prompt_tokens += llm_call.prompt_length_tokens
        tape_output_tokens += llm_call.output_length_tokens

        overflows = []
<<<<<<< HEAD
        trace = agent.llm.make_training_text(llm_call.prompt, llm_call.output)

        input_ids = [lp.token_id for lp in llm_call.logprobs]
        labels = [lp.token_id for lp in llm_call.logprobs if lp.generated]
        # MASKED_TOKEN_ID is -100 and is the default "ignore_index" in nn.CrossEntropyLoss,
        # see https://pytorch.org/docs/stable/generated/torch.nn.CrossEntropyLoss.html
        labels = [MASKED_TOKEN_ID] * (len(input_ids) - len(labels)) + labels

        trace.input_ids = input_ids
        trace.labels = labels

        # check if the last produced token is the end of sequence token
        overflow = False if input_ids[-1] == agent.llm.tokenizer.eos_token_id else True
        trace.reward = cfg.rewards.unparsable if overflow else reward
        overflows.append(overflow)
        trace.logprobs = [lp.logprob for lp in llm_call.logprobs if lp.generated]
        trace.group_id = new_tape.metadata.parent_id
        training_samples.append(trace)
=======
        if split_name == "train":
            # Create a training sample from the LLM call if it's the training split
            trace = agent.llm.make_training_text(llm_call.prompt, llm_call.output)

            input_ids = [lp.token_id for lp in llm_call.logprobs]
            labels = [lp.token_id for lp in llm_call.logprobs if lp.generated]
            # MASKED_TOKEN_ID is -100 and is the default "ignore_index" in nn.CrossEntropyLoss,
            # see https://pytorch.org/docs/stable/generated/torch.nn.CrossEntropyLoss.html
            labels = [MASKED_TOKEN_ID] * (len(input_ids) - len(labels)) + labels

            trace.input_ids = input_ids
            trace.labels = labels

            # check if the last produced token is the end of sequence token
            overflow = False if input_ids[-1] == agent.llm.tokenizer.eos_token_id else True
            reward = -1 if overflow else reward
            trace.reward = reward
            overflows.append(overflow)
            trace.logprobs = [lp.logprob for lp in llm_call.logprobs if lp.generated]
            trace.group_id = new_tape.metadata.parent_id
            training_samples.append(trace)
>>>>>>> f0932249

    tape_stats = {
        "reward": reward,
        "success": success,
        "no_error": no_error,
        "prompt_tokens": tape_prompt_tokens,
        "output_tokens": tape_output_tokens,
        "overflows": sum(overflows),
    }
    return training_samples, tape_stats


def batch_run_agent_replica(agent: CoTMathAgent, tapes: list[RLMathTape]) -> tuple[Agent, list[RLMathTape]]:
    """
    Returns:
    tuple[Agent, list[RLMathTape]]: A tuple containing:
        - agent (Agent): The updated agent after running the batch of tapes.
                         Agent state might be modified during the `run_batch` operation.
        - final_tapes (list[RLMathTape]): The list of `RLMathTape` objects after the agent
                                         has run on them. These tapes will be completed with agent interactions.
    """
    final_tapes = agent.run_batch(tapes)
    # There is some statistics that we track in the agent in a mutable way
    return agent, final_tapes


def generate_training_data(
    agent_replicas: list[CoTMathAgent],
    tapes: list[RLMathTape],
    cfg: DictConfig,
    tapes_dir: Path,
    split_name: str,
) -> Tuple[list[CoTMathAgent], List[RLMathTape], List[TrainingText], Dict[str, float]]:
    """
    Generate complete tapes and training samples from a list of initialized tapes.

    Args:
        agent: Agent that interacts with the math environment
        tapes: List of tapes initialized with math problems
        cfg: Configuration
        tapes_dir: Directory to save processed episodes
        split_name: Name of split ('train' or other)

    Returns:
        Tuple containing:
        - List of completed RLMathTapes
        - List of training samples with rewards and logprobs
        - Dictionary of performance statistics and execution times
    """

    start_make_data = time.time()
    os.makedirs(tapes_dir, exist_ok=True)
    reward_stats = defaultdict(list)
    no_errors_stats = defaultdict(list)
    success_stats = defaultdict(list)
    prompt_tokens_stats = defaultdict(list)
    output_tokens_stats = defaultdict(list)
    overflow_stats = defaultdict(list)
    training_samples: List[TrainingText] = []

    logger.info(f"Run the agent on {split_name}")

    start_making_tapes = time.time()
    with ProcessPoolExecutor(max_workers=len(agent_replicas)) as executor:
        replica_tapes = [tapes[i :: len(agent_replicas)] for i in range(len(agent_replicas))]
        results = list(executor.map(batch_run_agent_replica, agent_replicas, replica_tapes))
        final_tapes = list(chain(*[r[1] for r in results]))
        agent_replicas = [r[0] for r in results]  # type: ignore
    logger.info(f"Making tapes took {time.time() - start_making_tapes}")

    for new_tape in tqdm(final_tapes, total=len(final_tapes), desc="Extracting training data from tapes", unit="tape"):
        tape_training_samples, tape_stats = extract_tape_training_samples(new_tape, agent_replicas[0], cfg)
        training_samples.extend(tape_training_samples)
        reward_stats[new_tape.metadata.parent_id].append(tape_stats["reward"])
        success_stats[new_tape.metadata.parent_id].append(tape_stats["success"])
        no_errors_stats[new_tape.metadata.parent_id].append(tape_stats["no_error"])
        prompt_tokens_stats[new_tape.metadata.parent_id].append(tape_stats["prompt_tokens"])
        output_tokens_stats[new_tape.metadata.parent_id].append(tape_stats["output_tokens"])
        overflow_stats[new_tape.metadata.parent_id].append(tape_stats["overflows"])

    end_make_data = time.time()

    stats = {
        **{f"{split_name}_{k}_reward": v for k, v in calculate_stats(reward_stats).items()},
        **{f"{split_name}_{k}_success": v for k, v in calculate_stats(success_stats).items()},
        **{f"{split_name}_{k}_no_errors": v for k, v in calculate_stats(no_errors_stats).items()},
        **{f"{split_name}_{k}_prompt_tokens": v for k, v in calculate_stats(prompt_tokens_stats).items()},
        **{f"{split_name}_{k}_output_tokens": v for k, v in calculate_stats(output_tokens_stats).items()},
        **{
            f"execution_time/{split_name}_make_data": end_make_data - start_make_data,
            f"execution_time/{split_name}_tapes_made_per_second": len(final_tapes) / (end_make_data - start_make_data),
            f"{split_name}_prompt_tokens": sum([sum(pt) for pt in prompt_tokens_stats.values()]),
            f"{split_name}_output_tokens": sum([sum(ot) for ot in output_tokens_stats.values()]),
            f"{split_name}_overflows": np.mean([np.mean(ov) for ov in overflow_stats.values()]),
        },
    }
    return agent_replicas, final_tapes, training_samples, stats


@hydra.main(config_path="../../conf/", config_name="rl_gsm8k", version_base="1.3.2")
def main(cfg: DictConfig):
    if cfg.llm.parameters.temperature != 1.0:
        raise ValueError("Temperature must be 1.0 for RL training")

    multiprocessing.set_start_method("spawn")  # necessary to use gpus in subprocesses
    random.seed(42)
    exp_path = Path(cfg.output_dir)
    setup_logging(exp_path)
    logger.info(f"Current dir: {os.getcwd()}, output dir: {cfg.output_dir}")
    cfg.finetune.wandb_id = str(exp_path).replace("/", "_")
    run = init_wandb(cfg, exp_path, flatten_dict_config(cfg))
    if run is None:
        raise ValueError("Failed to initialize wandb run")
    state_path = exp_path / "rl_state.json"
    state = load_state(state_path)
    # optionally clean all data at start time
    if cfg.force_restart:
        clean_up(exp_path, state, state_path)

    train_samples, test_samples = load_datasets()
    conf_dir = exp_path / "conf"
    os.makedirs(conf_dir, exist_ok=True)
    finetune_path = exp_path / "finetune"

    while state["iteration"] < cfg.max_iterations:
        logger.info(f"Starting iteration {state['iteration']}")
        start_iteration = time.time()
        if os.path.exists(finetune_path / "current"):
            assistant_model_path = str(finetune_path / "current")
        else:
            assistant_model_path = cfg.model_path

        try:
            all_results = {}
            # Collect tapes using the assistant model
            # We might also evaluate the assistant model on the test set
            with VLLMServiceManager(
                exp_path=exp_path,
                service_name="actor",
                model_name_or_path=assistant_model_path,
                port=8080,
                verbose=True,
                cuda_device=",".join([str(i) for i in range(torch.cuda.device_count())]),
                **(dict(cfg.vllm_config.vllm_kwargs) | dict(cfg.vllm_config.actor_vllm_kwargs)),
            ) as vllm_service_manager:
                sub_samples = random.sample(train_samples, cfg.max_agent_forks // cfg.attempts)
                train_tapes = convert_problems_to_tapes(sub_samples, cfg)
                train_tapes = [copy.deepcopy(tape) for tape in train_tapes for _ in range(cfg.attempts)]
                train_llms = [
                    TrainableLLM(
                        base_url=base_url,
                        model_name=str(assistant_model_path),
                        tokenizer_name=str(assistant_model_path),
                        parameters=cfg.llm.parameters,
                        use_cache=False,
                        collect_logprobs=True,
                        observe_llm_calls=False,
                    )
                    for base_url in vllm_service_manager.get_base_urls()
                ]

                # one agent per LLM
                train_agent_replicas = [
                    CoTMathAgent.create(
                        system_prompt=cfg.system_prompt, llm=llm, max_prompt_length=cfg.max_prompt_length
                    )
                    for llm in train_llms
                ]

                splits = [("train", train_agent_replicas, train_tapes)]
                if state["iteration"] % cfg.test_every_n_iterations == 0 and cfg.test_every_n_iterations > 0:
                    # Create test agent replicas with different LLM parameters
                    test_tapes = convert_problems_to_tapes(test_samples, cfg)
                    test_llms = [
                        TrainableLLM(
                            base_url=base_url,
                            model_name=str(assistant_model_path),
                            tokenizer_name=str(assistant_model_path),
                            parameters=cfg.test_llm.parameters,
                            use_cache=False,
                            observe_llm_calls=False,
                        )
                        for base_url in vllm_service_manager.get_base_urls()
                    ]
                    test_agent_replicas = [
                        CoTMathAgent.create(
                            system_prompt=cfg.system_prompt, llm=llm, max_prompt_length=cfg.max_prompt_length
                        )
                        for llm in test_llms
                    ]
                    splits.append(("test", test_agent_replicas, test_tapes))

                for split_name, agent_replicas, tapes in splits:
                    tapes_dir = exp_path / "tapes" / split_name / str(state["iteration"])
                    agent_replicas_with_stats, new_tapes, split_training_samples, stats = generate_training_data(
                        agent_replicas, tapes, cfg, tapes_dir, split_name
                    )

                    llm_stats = agent_replicas_with_stats[0].llm.get_stats()
                    make_data_took = stats[f"execution_time/{split_name}_make_data"]
                    llm_stats = {f"llm/{split_name}_{k}": v for k, v in llm_stats.items()}
                    throughput_stats = {
                        f"{split_name}_prompt_tokens_per_sec": stats[f"{split_name}_prompt_tokens"] / make_data_took,
                        f"{split_name}_output_tokens_per_sec": stats[f"{split_name}_output_tokens"] / make_data_took,
                        f"{split_name}_total_tokens_per_sec": (
                            stats[f"{split_name}_prompt_tokens"] + stats[f"{split_name}_output_tokens"]
                        )
                        / make_data_took,
                    }
                    stats.update(llm_stats)
                    stats.update(throughput_stats)

                    all_results[split_name] = {
                        "new_tapes": new_tapes,
                        "training_samples": split_training_samples,
                        "stats": stats,
                    }

                    # Log results
                    logger.info(f"{split_name} stats:")
                    for stat_name, stat_value in stats.items():
                        logger.info(f"{stat_name}: {stat_value}")
                assistant_vllm_stats = vllm_service_manager.get_stats()

        except Exception as e:
            logger.error(colored(f"Failed to solve task: {e}", "red"))
            raise e

        training_samples = all_results["train"]["training_samples"]
        logger.info(f"Collected {len(training_samples)} training samples")
        stats = all_results["train"]["stats"]
        if "test" in all_results:  # test is only present every cfg.test_every_n_iterations
            stats.update(all_results["test"]["stats"])
            time_evaluation = stats["execution_time/test_make_data"]
        else:
            time_evaluation = 0
        wandb.log(
            stats,
            step=state["iteration"],
        )

        try:
            # Populate reference logprobs using the reference model
            with VLLMServiceManager(
                exp_path=exp_path,
                service_name="reference",
                model_name_or_path=cfg.model_path,
                port=8180,
                verbose=True,
                cuda_device=",".join([str(i) for i in range(torch.cuda.device_count())]),
                **(dict(cfg.vllm_config.vllm_kwargs) | dict(cfg.vllm_config.ref_vllm_kwargs)),
            ) as vllm_service_manager:
                ref_llms = [
                    TrainableLLM(
                        base_url=url,
                        model_name=cfg.model_path,
                        tokenizer_name=cfg.model_path,
                        parameters=dict(temperature=0.7),
                    )
                    for url in vllm_service_manager.get_base_urls()
                ]

                start_basemodel_logprobs = time.time()
                with ThreadPoolExecutor(
                    max_workers=cfg.get_logprobs_workers_per_gpu * torch.cuda.device_count()
                ) as executor:
                    chunk_size = 64
                    futures = []
                    for chunk_id, chunk_offset in enumerate(range(0, len(training_samples), chunk_size)):
                        ref_llm = ref_llms[chunk_id % len(ref_llms)]
                        chunk = training_samples[chunk_offset : chunk_offset + chunk_size]
                        futures.append(executor.submit(batch_annotate_traces_with_ref_logprobs, ref_llm, chunk))
                    # Reference logprobs are added in-place
                    futures = tqdm(as_completed(futures), total=len(futures), desc="Adding logprobs")
                    _ = [future.result() for future in futures]

                refmodel_vllm_stats = vllm_service_manager.get_stats()
                refmodel_starting_time = refmodel_vllm_stats["starting_time"]
                time_populating_ref_logprobs = time.time() - start_basemodel_logprobs

        except Exception as e:
            logger.error(colored(f"Failed to get ref log probs: {e}", "red"))
            raise e

        logprob_stats = {
            "execution_time/populating_ref_logprobs": time_populating_ref_logprobs,
            "execution_time/starting_assistantmodel_vllm": assistant_vllm_stats["starting_time"],
            "execution_time/starting_refmodel_vllm": refmodel_starting_time,
        }
        logger.info("Logprob population stats:")
        for stat_name, stat_value in logprob_stats.items():
            logger.info(f"{stat_name}: {stat_value}")
        wandb.log(logprob_stats, step=state["iteration"])
        rollout_dir = exp_path / "rollouts" / str(state["iteration"])
        os.makedirs(rollout_dir, exist_ok=True)
        with open(rollout_dir / "data.jsonl", "w") as f:
            for trace in training_samples:
                f.write(trace.model_dump_json() + "\n")
                f.flush()

        # Create a config for this finetuning iteration
        finetune_cfg = cfg.copy()

        # we increment the number of steps to interrupt the training
        checkpoint_steps = finetune_cfg.finetune.save_checkpoint_steps
        interrupt_train_steps = int((state["iteration"] + 1) * checkpoint_steps)

        finetune_cfg.finetune.interrupt_train_steps = interrupt_train_steps
        finetune_cfg.output_dir = str(finetune_path)
        finetune_cfg.finetune.data = {"data_parts_train": [{"path": str(rollout_dir)}]}
        finetune_cfg.finetune.wandb_id = run.id + "_finetune"
        finetune_cfg.finetune.wandb_name = run.name + "_finetune"
        finetune_cfg.finetune.wandb_resume = "always"
        config_path = conf_dir / f"{state['iteration']}.yaml"
        OmegaConf.save(finetune_cfg, config_path)

        start_finetune = time.time()
        # launch the finetuning in a subprocess
        launch_training(
            str(conf_dir),
            str(state["iteration"]),
            cfg.accelerate_cfg_path,
            use_deepspeed=cfg.use_deepspeed,  # defaults to False
        )
        time_finetune = time.time() - start_finetune
        time_iteration = time.time() - start_iteration
        wandb.log(
            {
                "execution_time/finetune": time_finetune,
                "execution_time/iteration": time_iteration,
                "execution_time/overhead": time_iteration
                - time_finetune
                - time_populating_ref_logprobs
                - time_evaluation
                - stats["execution_time/train_make_data"],
            },
            step=state["iteration"],
        )
        state["iteration"] += 1
        save_state(state, state_path)

    logger.info(f'Finished training after {state["iteration"]} iterations')


if __name__ == "__main__":
    main()<|MERGE_RESOLUTION|>--- conflicted
+++ resolved
@@ -21,11 +21,7 @@
 from tqdm import tqdm
 
 from tapeagents.agent import Agent
-<<<<<<< HEAD
-from tapeagents.core import LLMCall, StepMetadata, TrainingText
-=======
 from tapeagents.core import StepMetadata, TrainingText
->>>>>>> f0932249
 from tapeagents.finetune.data import MASKED_TOKEN_ID
 from tapeagents.finetune.logging_ import flatten_dict_config, init_wandb
 from tapeagents.llms import LLMCall, TrainableLLM
@@ -36,39 +32,6 @@
 logger = logging.getLogger(__name__)
 
 
-<<<<<<< HEAD
-def load_datasets(cfg: DictConfig) -> Tuple[list, list]:
-    match cfg.dataset_name:
-        case "math":
-            train_dataset_long_name = "hendrycks/competition_math"
-            test_dataset_long_name = "HuggingFaceH4/MATH-500"
-            process_fn = process_math_test
-            test_builder_config = "default"
-            builder_config = "main"
-        case "gsm8k":
-            train_dataset_long_name = test_dataset_long_name = "openai/gsm8k"
-            process_fn = process_gsm8k_test
-            test_builder_config = None
-            builder_config = "main"
-        case "eurus":
-            train_dataset_long_name = "PRIME-RL/Eurus-2-RL-Data"
-            test_dataset_long_name = "HuggingFaceH4/MATH-500"
-            process_fn = process_eurus_test
-            test_builder_config = None
-            builder_config = "default"
-        case _:
-            raise ValueError(f"Unknown dataset: {cfg.dataset_name}")
-
-    test_builder_config = test_builder_config or builder_config
-    train_dataset = load_dataset(train_dataset_long_name, builder_config, split="train", trust_remote_code=True)
-    test_dataset = load_dataset(test_dataset_long_name, test_builder_config, split="test", trust_remote_code=True)
-    train_samples = [
-        process_fn(s) for s in tqdm(train_dataset, desc="Processing train samples") if process_fn(s) is not None
-    ]
-    test_samples = [
-        process_fn(s) for s in tqdm(test_dataset, desc="Processing test samples") if process_fn(s) is not None
-    ]
-=======
 def process_gsm8k(item):
     answer = item["answer"].split("#### ")[-1]
     sample = {"dataset": "gsm8k-cot", "task": item["question"], "answer": answer}
@@ -80,7 +43,6 @@
     test_dataset = load_dataset("openai/gsm8k", "main", split="test", trust_remote_code=True)
     train_samples = [process_gsm8k(s) for s in tqdm(train_dataset, desc="Processing train samples")]
     test_samples = [process_gsm8k(s) for s in tqdm(test_dataset, desc="Processing test samples")]
->>>>>>> f0932249
     logger.info(f"Loaded {len(train_samples)} training samples")
     logger.info(f"Loaded {len(test_samples)} test samples")
     return train_samples, test_samples
@@ -165,22 +127,6 @@
     tape_prompt_tokens = 0
     tape_output_tokens = 0
 
-<<<<<<< HEAD
-    match cfg.dataset_name:
-        case name if name.startswith("math") or name.startswith("eurus"):
-            eval_fn = eval_math
-            extract_fn = extract_math_answer
-        case "gsm8k":
-            eval_fn = eval_last_single_answer
-            extract_fn = extract_last_single_answer
-        case _:
-            raise ValueError(f"Unknown dataset: {cfg.dataset_name}")
-
-
-    if "\\boxed" not in new_tape.steps[-1].reasoning:
-        # LLM did not respect the formatting
-        no_error, success, reward = 0, 0, cfg.rewards.unparsable
-=======
     reasoning = new_tape.steps[-1].reasoning
     begin_boxed = reasoning.rfind("\\boxed")
     prediction = reasoning[begin_boxed:]
@@ -189,7 +135,6 @@
     if not number_match:
         # LLM produced a step that was unparsable. Negative reward.
         no_error, reward, success = 0, -1, 0
->>>>>>> f0932249
     else:
         # LLM did respect the formatting
         no_error = 1
@@ -222,8 +167,9 @@
         tape_output_tokens += llm_call.output_length_tokens
 
         overflows = []
-<<<<<<< HEAD
-        trace = agent.llm.make_training_text(llm_call.prompt, llm_call.output)
+        if split_name == "train":
+            # Create a training sample from the LLM call if it's the training split
+            trace = agent.llm.make_training_text(llm_call.prompt, llm_call.output)
 
         input_ids = [lp.token_id for lp in llm_call.logprobs]
         labels = [lp.token_id for lp in llm_call.logprobs if lp.generated]
@@ -233,27 +179,6 @@
 
         trace.input_ids = input_ids
         trace.labels = labels
-
-        # check if the last produced token is the end of sequence token
-        overflow = False if input_ids[-1] == agent.llm.tokenizer.eos_token_id else True
-        trace.reward = cfg.rewards.unparsable if overflow else reward
-        overflows.append(overflow)
-        trace.logprobs = [lp.logprob for lp in llm_call.logprobs if lp.generated]
-        trace.group_id = new_tape.metadata.parent_id
-        training_samples.append(trace)
-=======
-        if split_name == "train":
-            # Create a training sample from the LLM call if it's the training split
-            trace = agent.llm.make_training_text(llm_call.prompt, llm_call.output)
-
-            input_ids = [lp.token_id for lp in llm_call.logprobs]
-            labels = [lp.token_id for lp in llm_call.logprobs if lp.generated]
-            # MASKED_TOKEN_ID is -100 and is the default "ignore_index" in nn.CrossEntropyLoss,
-            # see https://pytorch.org/docs/stable/generated/torch.nn.CrossEntropyLoss.html
-            labels = [MASKED_TOKEN_ID] * (len(input_ids) - len(labels)) + labels
-
-            trace.input_ids = input_ids
-            trace.labels = labels
 
             # check if the last produced token is the end of sequence token
             overflow = False if input_ids[-1] == agent.llm.tokenizer.eos_token_id else True
@@ -263,7 +188,6 @@
             trace.logprobs = [lp.logprob for lp in llm_call.logprobs if lp.generated]
             trace.group_id = new_tape.metadata.parent_id
             training_samples.append(trace)
->>>>>>> f0932249
 
     tape_stats = {
         "reward": reward,
