import json
import logging
import os
import subprocess
from typing import Any, Counter

import yaml
<<<<<<< HEAD
=======
from huggingface_hub import snapshot_download
>>>>>>> 8e45ab72
from termcolor import colored

from tapeagents.io import load_tapes, save_json_tape
from tapeagents.orchestrator import main_loop
from tapeagents.renderers import step_view

from .agent import GaiaAgent
from .environment import GaiaEnvironment
from .scorer import question_scorer
from .steps import GaiaAnswer, SearchAction
from .tape import GaiaMetadata, GaiaTape

logger = logging.getLogger(__name__)

DATASET_DIR = "data/gaia/"


def get_git_revision_hash() -> str:
    return subprocess.check_output(["git", "rev-parse", "HEAD"]).decode("ascii").strip()


def tape_correct(tape: GaiaTape) -> bool:
    if not tape.metadata.result:
        return False
    predicted = str(tape.metadata.result)
    golden = tape.metadata.task["Final answer"]
    if golden == "?":  # placeholder for hidden answer in test set
        return False
    return question_scorer(predicted, golden)


def calculate_accuracy(tapes: list[GaiaTape], show_intermediate=False, show_wrong=False):
    accs = []
    accuracy = 0.0
    for tape in tapes:
        correct = tape_correct(tape)
        if show_wrong and not correct:
            for step in tape:
                print("-" * 80)
                print(step_view(step))
            print("=" * 120)

        accs.append(int(correct))
        accuracy = sum(accs) * 100 / len(accs)
        if show_intermediate:
            print(
                tape.metadata.task["Final answer"],
                "|",
                colored(str(tape.metadata.result), "green" if correct else "red"),
            )
            print(f"{len(accs)}: Accuracy {accuracy:.2f}")
    return accuracy, sum(accs)


def majority_vote(results: list[Any]) -> int:
    result_counts = Counter(results)
    top = result_counts.most_common()
    best, _ = top.pop(0)
    while len(top) and best in ["", "None", None]:
        best, _ = top.pop(0)
    best_idx = [i for i, result in enumerate(results) if result == best][0]
    return best_idx


def download_dataset():
    logger.info("Downloading GAIA dataset...")
    repo = "gaia-benchmark/GAIA"
    os.makedirs(DATASET_DIR, exist_ok=True)
    snapshot_download(repo_id=repo, repo_type="dataset", local_dir=DATASET_DIR, local_dir_use_symlinks=False)


def load_dataset(split: str):
    tasks = {1: [], 2: [], 3: []}
    fname = os.path.join(DATASET_DIR, "2023", split, "metadata.jsonl")
    if not os.path.exists(fname):
        download_dataset()
    if not os.path.exists(fname):
        raise FileNotFoundError(f"Dataset not found: {fname}")
    with open(fname) as f:
        for line in f:
            task = json.loads(line)
            if task["file_name"]:
                task["file_name"] = os.path.join(DATASET_DIR, "2023", split, task["file_name"])
            tasks[task["Level"]].append(task)

    logger.info(f"GAIA Tasks: Level 1: {len(tasks[1])}, Level 2: {len(tasks[2])}, Level 3: {len(tasks[3])}")
    return tasks


def solve_task(
    task: dict,
    agent: GaiaAgent,
    env: GaiaEnvironment,
    level: int,
    retries: int = 3,
    max_loops: int = 50,
) -> GaiaTape:
    start_steps = env.task_to_observations(task)
    solved = None
    predicted = None
    while not solved and retries:
        tape = GaiaTape(steps=start_steps)
        try:
            for event in main_loop(agent, tape, env, max_loops=max_loops):
                if event.agent_event and event.agent_event.step:
                    tape = tape.append(event.agent_event.step)  # type: ignore
                elif event.observation:
                    tape = tape.append(event.observation)  # type: ignore
                if n_search_repetitions(tape) >= 3:
                    break
        except Exception as e:
            tape.metadata.error = str(e)
            logger.exception(f"Failed to solve task: {e}")
            break
        predicted = tape[-1].answer if isinstance(tape[-1], GaiaAnswer) else None
        solved = predicted not in ["", None]
        retries -= 1
    logger.info(f"Expected: {task['Final answer']}, Agent produced: {predicted}")
    tape.metadata = GaiaMetadata.model_validate(
        tape.metadata.model_dump() | {"task": task, "result": str(predicted), "level": level}
    )
    return tape


def n_search_repetitions(tape: GaiaTape) -> int:
    steps_by_query = {}
    for step in tape:
        if isinstance(step, SearchAction):
            steps_by_query[step.query] = steps_by_query.get(step.query, 0) + 1
    return max(steps_by_query.values(), default=0)


def ensemble_results(all_tapes: list[list[GaiaTape]], oracle: bool = False) -> list[GaiaTape]:
    ensemble = []
    improved = 0
    degraded = 0
    for i, tapes in enumerate(zip(*all_tapes)):
        tapes: list[GaiaTape] = tapes
        results = [tape.metadata.result for tape in tapes]
        most_common_idx = majority_vote(results)
        if oracle:
            for j, tape in enumerate(tapes):
                if tape_correct(tape):
                    most_common_idx = j
                    break
        best_tape = tapes[most_common_idx].copy()

        orig = tapes[0]
        orig_correct = int(tape_correct(orig))
        ensemble_correct = int(tape_correct(best_tape))
        expected = tapes[0].metadata.task["Final answer"]
        log_message = f"{i+1}: {orig_correct} -> {ensemble_correct} | choose {most_common_idx+1} ({best_tape.metadata.result}) of {results}. Expected: {expected}"
        if orig_correct < ensemble_correct:
            logger.info("Improved")
            improved += 1
            logger.info(log_message)
        elif orig_correct > ensemble_correct:
            logger.info("Degraded")
            degraded += 1
            logger.info(log_message)
        ensemble.append(best_tape)
    logger.info(f"Improved {improved}, degraded {degraded}")
    return ensemble


def ensemble_files(tape_dirs: list[str], out_dir: str = ""):
    tapes: list[list[GaiaTape]] = [load_tapes(GaiaTape, tape_dir, file_extension=".json") for tape_dir in tape_dirs]  # type: ignore
    ensembled_tapes = ensemble_results(tapes)
    acc, num = calculate_accuracy(ensembled_tapes, show_intermediate=False)
    logger.info(f"Ensembled {len(tape_dirs)} accuracy: {acc:.2f} ({num} of {len(ensembled_tapes)})")
    if out_dir:
        out_tapes_dir = os.path.join(out_dir, "tapes")
        os.makedirs(out_tapes_dir)
        for i, tape in enumerate(ensembled_tapes):
            save_json_tape(tape, out_tapes_dir, f"tape{i+1:03d}")
        with open(os.path.join(out_dir, "ensemble_config.json"), "w") as f:
            json.dump({"sources": tape_dirs, "mode": "majority"}, f, indent=2)
        logger.info(f"Saved to {out_dir}")


def get_exp_config_dict(exp_path):
    config_path = os.path.join(exp_path, ".hydra", "config.yaml")
    assert os.path.exists(config_path), f"Config file {config_path} not found"
    with open(config_path) as f:
        cfg = yaml.safe_load(f)
    return cfg<|MERGE_RESOLUTION|>--- conflicted
+++ resolved
@@ -5,10 +5,7 @@
 from typing import Any, Counter
 
 import yaml
-<<<<<<< HEAD
-=======
 from huggingface_hub import snapshot_download
->>>>>>> 8e45ab72
 from termcolor import colored
 
 from tapeagents.io import load_tapes, save_json_tape
