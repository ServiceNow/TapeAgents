import json
import os
import shutil
from typing import Annotated, Any, Literal, TypeAlias, Union

from pydantic import BaseModel, Field

<<<<<<< HEAD
from tapeagents.core import (
    Action,
    Error,
    LLMOutputParsingFailureAction,
    Observation,
    SetNextNode,
    StopStep,
    Thought,
)
from tapeagents.steps import VideoObservation, WatchVideoAction
=======
from tapeagents.core import Action, Error, LLMOutputParsingFailureAction, Observation, SetNextNode, StopStep, Thought
from tapeagents.dialog_tape import AssistantStep, ImageObservation
from tapeagents.environment import CodeExecutionResult, ExecuteCode
>>>>>>> 3adbdc67
from tapeagents.utils import get_step_schemas_from_union_type


################### Base Step Classes ###################
class GaiaThought(Thought):
    pass


class GaiaAction(Action):
    pass


class GaiaObservation(Observation):
    pass


class FactSchema(BaseModel):
    name: str = Field(
        description="fact name, should be unique, lowercase, snake_case, without spaces and special characters"
    )
    description: str = Field(description="short free-form description of the fact")
    format: str = Field(description="format of the fact value, could be float, int, bool, string, list, dict, etc.")
    unit: str = Field(description="unit of the fact value, if applicable, otherwise empty string", default="")


class FactSchemaWithValue(FactSchema):
    value: Any


################### Planning Phase Thoughts ###################


class DraftPlansThought(GaiaThought):
    """
    Thought that contains 3 draft plans to follow to answer the question
    """

    kind: Literal["draft_plans_thought"] = "draft_plans_thought"
    plan: list[str] = Field(description="main list of steps to follow to answer the question")
    alternative_plan: list[str] = Field(description="alternative list of steps to follow to answer the question")
    alternative_plan2: list[str] = Field(
        description="another alternative list of steps to follow to answer the question"
    )


class PlanThought(GaiaThought):
    """
    Thought that contains the plan to follow to answer the question
    """

    kind: Literal["plan_thought"] = "plan_thought"
    plan: list[str] = Field(description="list of steps to follow to answer the question")


class SourcesThought(GaiaThought):
    """
    Thought that contains the sources to use to answer the question. It could be web search, wikipedia, local document path and so on
    """

    kind: Literal["sources_thought"] = "sources_thought"
    sources: dict[str, str] = Field(
        description="dictionary of sources to use to answer the question. Key is the source name, value is the string describing the source"
    )


class ListOfFactsThought(GaiaThought):
    """
    Thought that contains the list of facts that are needed to answer the question
    """

    kind: Literal["list_of_facts_thought"] = "list_of_facts_thought"
    given_facts: list[str] = Field(
        description="list of facts that are already given in the question",
        default=[],
    )
    facts_to_lookup: list[str] = Field(
        description="list of facts that need to be looked up on the web or in documents",
        default=[],
    )
    facts_to_derive: list[str] = Field(
        description="list of facts that need to be derived from the given facts using reasoning or code execution",
        default=[],
    )
    facts_to_guess: list[str] = Field(
        description="list of facts that need to be guessed from the given facts, documents and reasoning",
        default=[],
    )


################### Thoughts ###################


class ReasoningThought(GaiaThought):
    """
    Chain of thoughts of logical reasoning to find the answer. Deductive reasoning could be used to produce a new fact. You can use the facts from the previous steps in the reasoning
    """

    kind: Literal["reasoning_thought"] = "reasoning_thought"
    reasoning: str


class StartSubtask(GaiaThought):
    """
    Thought that indicates that you start working on the subtask from the plan. You should always finish previous subtask using finish_subtask_thought before starting a new one
    """

    kind: Literal["start_subtask_thought"] = "start_subtask_thought"
    plan_step: str = Field(description="plan step description")


class FinishSubtask(GaiaThought):
    """
    Thought that indicates that you've finished working on the subtask from the plan. You cannot produce that step right after the start subtask, there MUST be some steps in between
    """

    kind: Literal["finish_subtask_thought"] = "finish_subtask_thought"
    plan_step: str = Field(description="plan step description")
    success: bool = Field(description="True if the subtask was successful, False otherwise")
    overview: str = Field(
        description="overview of the subtask. If the subtask was successful, describe the result. If the subtask was unsuccessful, describe the reason for failure"
    )


class NewFactThought(GaiaThought):
    """
    Thought that outputs new fact value, extracted from the previous steps.
    """

    kind: Literal["new_fact_thought"] = "new_fact_thought"
    fact: str


class ReadingResultThought(GaiaThought):
    """
    Thought that outputs the result of the reading the document page from the previous step
    """

    kind: Literal["reading_result_thought"] = "reading_result_thought"
    fact_description: str = Field(description="description of the fact that we're looking for in the document")
    fact_found: bool = Field(description="True if the fact was found in the document, False otherwise")
    quote_with_fact: str = Field(
        description="quote from the document that contains the fact, if found, otherwise empty string"
    )
    where_to_look_next: str = Field(
        description="description of where to look next in the document if the fact was not found and there is some hint in the page",
        default="",
    )


################### Actions ###################
class SearchAction(GaiaAction):
    """
    Action that provides parameters for a search function call. Could search in the web, wikipedia or youtube. Search results will be ordered by relevance from top to bottom
    """

    kind: Literal["search_action"] = "search_action"
    source: str = Field(description="source to search in, could be web, wiki or youtube")
    query: str = Field(description="search query")


class NextPageAction(GaiaAction):
    """
    Action that returns the next page of the last document
    """

    kind: Literal["next_page_action"] = "next_page_action"


class ReadDocumentAction(GaiaAction):
    """
    Action that loads the document, file, image or page from the provided url or file path and returns the first page of its content. To read the following pages use next_page_action
    """

    kind: Literal["read_document_action"] = "read_document_action"
    url: str = Field(description="url of the document")
    fact_description: str = Field(description="description of the fact to look for in the document")
    fact_name: str = Field(description="fact name to look for in the document")


class ConvertFactAction(GaiaAction):
    """
    Action to convert the fact value to the requested unit using math expression. If the unit is already correct, just return the value. Be especially careful when dealing with time facts!
    """

    kind: Literal["convert_fact_action"] = "convert_fact_action"
    original_fact_name: str = Field(description="original fact name")
    converted_fact_name: str = Field(description="fact name from list_of_facts_thought")
    fact_description: str = Field(description="short description of the fact")
    fact_value: Any = Field(description="original value of the fact")
    unit: str = Field(description="original unit of the fact value, if applicable, otherwise empty string")
    requested_unit: str = Field(description="required unit of the fact value")
    reasoning: str = Field(description="explanation of what the conversion expression should do")
    expression: str = Field(description="math expression to convert the value")


class UseCalculatorAction(GaiaAction):
    """
    Action to use calculator to find the new fact. This python math expression uses only the fact names from the previous steps and constants. The expression should be a single line. You can use exp, cos, sin, tan, abs, trunc, sgn, round
    """

    kind: Literal["use_calculator_action"] = "use_calculator_action"
    expression: str = Field(description="math expression using previously known fact names and constants")
    fact_name: str = Field(
        description="fact name to save calculations result, should be unique, lowercase, snake_case, without spaces and special characters"
    )
    fact_unit: str = Field(description="expected unit of the fact value, if applicable, otherwise empty string")
    facts: dict | None = None


class PythonCodeAction(GaiaAction):
    """
    Action to execute the python code snippet.
    """

    kind: Literal["python_code_action"] = "python_code_action"
    code: str = Field(
        description="snippet of python code with escaped newlines and quotes to fit json format. Last line should print the result"
    )


################### Observations ###################


class GaiaQuestion(GaiaObservation):
    kind: Literal["question"] = "question"
    content: str
    filename: str | None = None

    @classmethod
    def from_task(cls, question: dict):
        question_prompt = question["Question"]
        filename = None
        if question["file_name"]:
            basename = os.path.basename(question["file_name"])
            tmp_fname = f"/tmp/{basename}"
            shutil.copyfile(question["file_name"], tmp_fname)
            assert os.path.exists(tmp_fname)
            filename = tmp_fname
        return cls(content=question_prompt, filename=filename)


class SearchResultsObservation(GaiaObservation):
    kind: Literal["search_results_observation"] = "search_results_observation"
    query: str
    serp: list[dict[str, str]]


class PageObservation(GaiaObservation):
    kind: Literal["page_observation"] = "page_observation"
    text: str
    current_page: int
    total_pages: int
    error: int | None = None


class CalculationResultObservation(GaiaObservation):
    kind: Literal["calculation_result_observation"] = "calculation_result_observation"
    name: str
    result: str


class CodeResultObservation(GaiaObservation):
    kind: Literal["code_result_observation"] = "code_result_observation"
    name: str
    result: str
    stdout: str
    stderr: str


class PreviousFactsObservation(GaiaObservation):
    kind: Literal["previous_facts_observation"] = "previous_facts_observation"
    reasoning: str = "These facts were gathered in previous steps that were trimmed to fit the context size limit"
    facts: dict[str, Any]


class GaiaAnswer(GaiaAction, StopStep):
    """
    Action that indicates that the agent has finished the plan and contains answer or the decsription of failure.
    The answer should use already determined facts without any additional conversion!
    Your final answer should be a number OR as few words as possible OR a comma separated list of numbers and/or strings.
    ADDITIONALLY, your final answer MUST adhere to any formatting instructions specified in the original question (e.g., alphabetization, sequencing, units, rounding, decimal places, etc.)
    If you are asked for a number, express it numerically, don't use commas, do not add anything after the number, don't include units such as $ or percent signs unless specified in question otherwise.
    If you are asked for a string, don't use articles or abbreviations (e.g. for cities), unless specified otherwise. Don't output any final sentence punctuation such as '.', '!', or '?'.
    If you are asked for a comma separated list, apply the above rules depending on whether the elements are numbers or strings.
    If you are unable to determine the final answer, output empty string
    """

    kind: Literal["gaia_answer_action"] = "gaia_answer_action"
    success: bool = Field(description="True if the task was successful, False otherwise")
    overview: str = Field(description="overview of the task")
    answer_unit: str = Field(description="unit of the answer, if applicable, otherwise empty string")
    answer: Any = Field(description="short final answer")


class ActionExecutionFailure(GaiaObservation, Error):
    kind: Literal["action_execution_failure"] = "action_execution_failure"
    error: str


GaiaStep = Union[
    PlanThought,
    ListOfFactsThought,
    SourcesThought,
    DraftPlansThought,
    ReadingResultThought,
    NewFactThought,
    ReasoningThought,
    StartSubtask,
    FinishSubtask,
    SearchAction,
    ReadDocumentAction,
    NextPageAction,
    WatchVideoAction,
    ConvertFactAction,
    UseCalculatorAction,
    PythonCodeAction,
    GaiaQuestion,
    SearchResultsObservation,
    PageObservation,
    VideoObservation,
    CalculationResultObservation,
    CodeResultObservation,
    PreviousFactsObservation,
    GaiaAnswer,
    ActionExecutionFailure,
    LLMOutputParsingFailureAction,
    SetNextNode,
    ImageObservation,
    ExecuteCode,
    CodeExecutionResult,
    AssistantStep,
]

GaiaAgentStep: TypeAlias = Annotated[
    Union[
        # thoughts
        PlanThought,
        ListOfFactsThought,
        SourcesThought,
        DraftPlansThought,
        ReadingResultThought,
        NewFactThought,
        ReasoningThought,
        StartSubtask,
        FinishSubtask,
        # actions
        SearchAction,
        ReadDocumentAction,
        NextPageAction,
        WatchVideoAction,
        ConvertFactAction,
        # UseCalculatorAction,
        PythonCodeAction,
        GaiaAnswer,
    ],
    Field(discriminator="kind"),
]

plan_steps = get_step_schemas_from_union_type(
    Annotated[Union[PlanThought, ListOfFactsThought], Field(discriminator="kind")]
)
all_steps = get_step_schemas_from_union_type(
    Annotated[
        Union[
            ReadingResultThought,
            ReasoningThought,
            SearchAction,
            ReadDocumentAction,
            NextPageAction,
            PythonCodeAction,
            GaiaAnswer,
        ],
        Field(discriminator="kind"),
    ]
)

nocode_steps = get_step_schemas_from_union_type(
    Annotated[
        Union[
            ReadingResultThought,
            ReasoningThought,
            SearchAction,
            ReadDocumentAction,
            NextPageAction,
            GaiaAnswer,
        ],
        Field(discriminator="kind"),
    ]
)

_step_list = [
    PlanThought,
    ListOfFactsThought,
    SourcesThought,
    DraftPlansThought,
    ReadingResultThought,
    NewFactThought,
    ReasoningThought,
    StartSubtask,
    SearchAction,
    ReadDocumentAction,
    NextPageAction,
    WatchVideoAction,
    ConvertFactAction,
    UseCalculatorAction,
    PythonCodeAction,
    GaiaQuestion,
    SearchResultsObservation,
    PageObservation,
    CalculationResultObservation,
    CodeResultObservation,
    PreviousFactsObservation,
    GaiaAnswer,
    ActionExecutionFailure,
    LLMOutputParsingFailureAction,
    SetNextNode,
    AssistantStep,
]

_kind_to_step = {step.__fields__["kind"].default: step for step in _step_list}


<<<<<<< HEAD
def get_allowed_steps(subtasks: bool, plan_thoughts: bool) -> str:
    if plan_thoughts:
        steps = Union[PlanThought, ListOfFactsThought, DraftPlansThought, SourcesThought]
    else:
        if subtasks:
            steps = Union[
                ReadingResultThought,
                NewFactThought,
                ReasoningThought,
                SearchAction,
                ReadDocumentAction,
                NextPageAction,
                WatchVideoAction,
                ConvertFactAction,
                UseCalculatorAction,
                GaiaAnswer,
                StartSubtask,
                FinishSubtask,
            ]
        else:
            steps = Union[
                ReadingResultThought,
                NewFactThought,
                ReasoningThought,
                SearchAction,
                ReadDocumentAction,
                NextPageAction,
                WatchVideoAction,
                ConvertFactAction,
                UseCalculatorAction,
                GaiaAnswer,
            ]
    steps_alias = Annotated[steps, Field(discriminator="kind")]
    return get_step_schemas_from_union_type(steps_alias)
=======
def load_step(step_dict: dict) -> GaiaStep:
    try:
        step = _kind_to_step[step_dict["kind"]](**step_dict)
    except Exception:
        view = step_dict.copy()
        view.pop("metadata", None)
        step = AssistantStep(content=json.dumps(view, indent=2, ensure_ascii=False))
    return step
>>>>>>> 3adbdc67
<|MERGE_RESOLUTION|>--- conflicted
+++ resolved
@@ -1,26 +1,13 @@
-import json
 import os
 import shutil
 from typing import Annotated, Any, Literal, TypeAlias, Union
 
 from pydantic import BaseModel, Field
 
-<<<<<<< HEAD
-from tapeagents.core import (
-    Action,
-    Error,
-    LLMOutputParsingFailureAction,
-    Observation,
-    SetNextNode,
-    StopStep,
-    Thought,
-)
-from tapeagents.steps import VideoObservation, WatchVideoAction
-=======
 from tapeagents.core import Action, Error, LLMOutputParsingFailureAction, Observation, SetNextNode, StopStep, Thought
 from tapeagents.dialog_tape import AssistantStep, ImageObservation
 from tapeagents.environment import CodeExecutionResult, ExecuteCode
->>>>>>> 3adbdc67
+from tapeagents.steps import VideoObservation, WatchVideoAction
 from tapeagents.utils import get_step_schemas_from_union_type
 
 
@@ -409,82 +396,4 @@
         ],
         Field(discriminator="kind"),
     ]
-)
-
-_step_list = [
-    PlanThought,
-    ListOfFactsThought,
-    SourcesThought,
-    DraftPlansThought,
-    ReadingResultThought,
-    NewFactThought,
-    ReasoningThought,
-    StartSubtask,
-    SearchAction,
-    ReadDocumentAction,
-    NextPageAction,
-    WatchVideoAction,
-    ConvertFactAction,
-    UseCalculatorAction,
-    PythonCodeAction,
-    GaiaQuestion,
-    SearchResultsObservation,
-    PageObservation,
-    CalculationResultObservation,
-    CodeResultObservation,
-    PreviousFactsObservation,
-    GaiaAnswer,
-    ActionExecutionFailure,
-    LLMOutputParsingFailureAction,
-    SetNextNode,
-    AssistantStep,
-]
-
-_kind_to_step = {step.__fields__["kind"].default: step for step in _step_list}
-
-
-<<<<<<< HEAD
-def get_allowed_steps(subtasks: bool, plan_thoughts: bool) -> str:
-    if plan_thoughts:
-        steps = Union[PlanThought, ListOfFactsThought, DraftPlansThought, SourcesThought]
-    else:
-        if subtasks:
-            steps = Union[
-                ReadingResultThought,
-                NewFactThought,
-                ReasoningThought,
-                SearchAction,
-                ReadDocumentAction,
-                NextPageAction,
-                WatchVideoAction,
-                ConvertFactAction,
-                UseCalculatorAction,
-                GaiaAnswer,
-                StartSubtask,
-                FinishSubtask,
-            ]
-        else:
-            steps = Union[
-                ReadingResultThought,
-                NewFactThought,
-                ReasoningThought,
-                SearchAction,
-                ReadDocumentAction,
-                NextPageAction,
-                WatchVideoAction,
-                ConvertFactAction,
-                UseCalculatorAction,
-                GaiaAnswer,
-            ]
-    steps_alias = Annotated[steps, Field(discriminator="kind")]
-    return get_step_schemas_from_union_type(steps_alias)
-=======
-def load_step(step_dict: dict) -> GaiaStep:
-    try:
-        step = _kind_to_step[step_dict["kind"]](**step_dict)
-    except Exception:
-        view = step_dict.copy()
-        view.pop("metadata", None)
-        step = AssistantStep(content=json.dumps(view, indent=2, ensure_ascii=False))
-    return step
->>>>>>> 3adbdc67
+)