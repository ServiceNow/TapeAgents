--- conflicted
+++ resolved
@@ -3,25 +3,16 @@
 import sys
 from collections import defaultdict
 
-<<<<<<< HEAD
-from tapeagents.core import Action, SetNextNode
-from tapeagents.io import load_tapes
-=======
 from pydantic import TypeAdapter
 
-from tapeagents.core import Action
+from tapeagents.core import Action, SetNextNode
 from tapeagents.io import load_legacy_tapes
->>>>>>> 8e45ab72
 from tapeagents.observe import retrieve_all_llm_calls
 from tapeagents.renderers.camera_ready_renderer import CameraReadyRenderer
 from tapeagents.tape_browser import TapeBrowser
 
 from ..eval import calculate_accuracy, get_exp_config_dict, tape_correct
-<<<<<<< HEAD
-from ..steps import load_step
-=======
 from ..steps import GaiaStep
->>>>>>> 8e45ab72
 from ..tape import GaiaTape
 
 logging.basicConfig(level=logging.INFO)
@@ -37,16 +28,7 @@
         _, fname, postfix = name.split("/", maxsplit=2)
         tapes_path = os.path.join(self.tapes_folder, fname, "tapes")
         try:
-<<<<<<< HEAD
-            all_tapes: list[GaiaTape] = load_tapes(
-                GaiaTape,
-                tapes_path,
-                file_extension=".json",
-                unknown_steps_loader=load_step,
-            )  # type: ignore
-=======
             all_tapes: list[GaiaTape] = load_legacy_tapes(GaiaTape, tapes_path, step_class=TypeAdapter(GaiaStep))  # type: ignore
->>>>>>> 8e45ab72
         except Exception as e:
             logger.error(f"Failed to load tapes from {tapes_path}: {e}")
             return []
@@ -85,7 +67,7 @@
         errors = defaultdict(int)
         prompt_tokens_num = 0
         output_tokens_num = 0
-        total_cost = 0.
+        total_cost = 0.0
         for tape in tapes:
             if tape.metadata.error:
                 errors["fatal"] += 1
@@ -105,7 +87,7 @@
                     errors["browser"] += 1
                 elif step.kind == "llm_output_parsing_failure_action":
                     errors["parsing"] += 1
-                elif step.kind == "action_execution_failure":
+                elif step.kind == "action_execution_failure" and last_action:
                     errors[f"{last_action.kind}"] += 1
         html = f"<h2>Accuracy {acc:.2f}%, {n_solved} out of {len(tapes)}"
         html += f"</h2>Prompts tokens total: {prompt_tokens_num}, output tokens total: {output_tokens_num}, cost total: {total_cost:.2f}"
