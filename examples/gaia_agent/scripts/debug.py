--- conflicted
+++ resolved
@@ -6,16 +6,11 @@
 from hydra.utils import instantiate
 from omegaconf import DictConfig
 
-from tapeagents.container_executor import ContainerExecutor
 from tapeagents.io import save_json_tape
-<<<<<<< HEAD
-from tapeagents.llms import LiteLLM, TrainableLLM
-from tapeagents.observe import retrieve_llm_call
-=======
-from tapeagents.llms import LiteLLM
+from tapeagents.llms import TrainableLLM
 from tapeagents.observe import retrieve_llm_calls
->>>>>>> 4ce872c5
 from tapeagents.orchestrator import main_loop
+from tapeagents.tools.container_executor import ContainerExecutor
 
 from ..agent import GaiaAgent
 from ..environment import GaiaEnvironment
@@ -27,14 +22,13 @@
 logger = logging.getLogger(__name__)
 
 
-<<<<<<< HEAD
 @hydra.main(
     version_base=None,
     config_path="../../../conf",
     config_name="gaia_openai",
 )
 def main(cfg: DictConfig) -> None:
-    dset = load_dataset(cfg.data_dir)
+    dset = load_dataset("validation")
     tapes_dir = f"{cfg.exp_path}/tapes"
     os.makedirs(tapes_dir, exist_ok=True)
     os.environ["TAPEAGENTS_SQLITE_DB"] = os.path.join(cfg.exp_path, "tapedata.sqlite")
@@ -54,30 +48,6 @@
     metadata.task = task
     metadata.level = cfg.level
     for event in main_loop(planner, tape, env, max_loops=50):
-=======
-def main(exp_dir, level, task_num):
-    dset = load_dataset("validation")
-    tapes_dir = f"{exp_dir}/tapes"
-    os.makedirs(tapes_dir, exist_ok=True)
-    os.environ["TAPEAGENTS_SQLITE_DB"] = os.path.join(exp_dir, "tapedata.sqlite")
-    tape_name = f"debug_{level}_{task_num}"
-    tasks = dset[level]
-    task = tasks[task_num]
-    llm = LiteLLM(
-        model_name="gpt-4o-mini-2024-07-18",
-        context_size=128000,
-        use_cache=True,
-        parameters={"temperature": 0.0},
-    )
-    env = GaiaEnvironment(vision_lm=llm, safe_calculator=False)
-    # agent = GaiaPlanner.create(llm)
-    agent = GaiaAgent.create(llm)
-    tape = GaiaTape(steps=[task_to_question_step(task, env)])
-    metadata = tape.metadata
-    metadata.task = task
-    metadata.level = level
-    for event in main_loop(agent, tape, env, max_loops=50):
->>>>>>> 4ce872c5
         if event.agent_event and event.agent_event.step:
             step = event.agent_event.step
             tape = tape.append(step)
@@ -114,11 +84,4 @@
 
 
 if __name__ == "__main__":
-<<<<<<< HEAD
-    main()
-=======
-    exp_dir = "outputs/gaia/runs/old_debug1/"
-    level = 1
-    task = 1
-    main(exp_dir, level, task)
->>>>>>> 4ce872c5
+    main()