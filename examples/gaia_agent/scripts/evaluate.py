--- conflicted
+++ resolved
@@ -7,10 +7,10 @@
 from omegaconf import DictConfig
 
 from examples.gaia_agent.v2 import GaiaPlanner
-from tapeagents.container_executor import ContainerExecutor
 from tapeagents.io import save_json_tape
 from tapeagents.llms import TrainableLLM
 from tapeagents.parallel_processing import choose_processor
+from tapeagents.tools.container_executor import ContainerExecutor
 
 from ..agent import GaiaAgent
 from ..environment import GaiaEnvironment
@@ -37,7 +37,6 @@
     os.makedirs(code_path, exist_ok=True)
 
     llm: TrainableLLM = instantiate(cfg.llm)
-<<<<<<< HEAD
     try:
         code_sandbox = ContainerExecutor(work_dir=os.path.join(cfg.exp_path, "code"))
     except Exception as e:
@@ -45,30 +44,9 @@
         code_sandbox = None
     # agent = GaiaAgent.create(llm, **cfg.agent)
     agent = GaiaPlanner.create(llm)
-    tasks = load_dataset(cfg.data_dir)
+    tasks = load_dataset(cfg.split)
     tapes_dir = os.path.join(cfg.exp_path, "tapes")
     validate_config(cfg, llm, tapes_dir)
-=======
-    env = GaiaEnvironment(vision_lm=llm, **cfg.env)
-    agent = GaiaAgent.create(llm, **cfg.agent)
-    tasks = load_dataset(cfg.split)
-    tapes_dir = os.path.join(cfg.exp_path, "tapes")
-    if os.path.exists(tapes_dir):
-        old_exp_cfg = get_exp_config_dict(cfg.exp_path)
-        assert (
-            old_exp_cfg["llm"]["model_name"] == llm.model_name
-        ), f"Exp dir model name mismatch: old {old_exp_cfg['llm']['model_name']}, new {llm.model_name}"
-        assert old_exp_cfg["split"] == cfg.split, f"Exp split: old {old_exp_cfg['split']}, new {cfg.split}"
-    os.makedirs(tapes_dir, exist_ok=True)
-
-    browser_log_path = os.path.join(cfg.exp_path, "browser_log.jsonl")
-    if os.path.exists(browser_log_path):
-        with open(browser_log_path) as f:
-            items = [json.loads(line) for line in f]
-            for item in items:
-                env.browser._add_to_cache(item["k"], item["v"])
-            logger.info(f"Loaded {len(items)} cached queries from browser log")
->>>>>>> 8e45ab72
 
     dt = time.perf_counter()
     n_workers = cfg.batch or 0
@@ -95,9 +73,7 @@
         assert (
             old_exp_cfg["llm"]["model_name"] == llm.model_name
         ), f"Exp dir model name mismatch: old {old_exp_cfg['llm']['model_name']}, new {llm.model_name}"
-        assert (
-            old_exp_cfg["data_dir"] == cfg.data_dir
-        ), f"Exp dir data: old {old_exp_cfg['data_dir']}, new {cfg.data_dir}"
+        assert old_exp_cfg["split"] == cfg.split, f"Exp split: old {old_exp_cfg['split']}, new {cfg.split}"
     os.makedirs(tapes_dir, exist_ok=True)
 
 
