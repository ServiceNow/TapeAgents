import json
import pathlib
import sys
from typing import Any, Literal

from tapeagents.agent import Agent
from tapeagents.chain import Chain
from tapeagents.core import (
    Action,
    AgentStep,
    FinalStep,
    Prompt,
    Tape,
    TapeMetadata,
    Thought,
)
from tapeagents.llms import LLM, LiteLLM, LLMStream
from tapeagents.observe import observe_tape
from tapeagents.rendering import PrettyRenderer
<<<<<<< HEAD
=======
from tapeagents.team import TeamTape
from tapeagents.utils import run_in_tmp_dir_to_make_test_data
>>>>>>> aa79eac9
from tapeagents.view import Call, Respond

from examples.data_science import make_renderers
from examples.data_science import make_world as data_science_make_world

MUST_BE_JSON: str = """Output ONLY the JSON in the requested format. Do not output any text before or after JSON. Do not output triple quotes before or after JSON."""

CONTEXT_TAPE_PREFIX: str = """You are observing a history of a team of AI agents working together. We will refer to this history as 'tape'. The tape
consists of steps taken by different agents. The steps may include reasoning thoughts, messages to each other, as well as 
observations coming from the environment. The steps by the agents on the team all have a 'by' attribute with the hierarchical name of the agent. 
As the agent are arranged in an hierarchy, the 'by' attribute also includes of the parents of the agents. Here's the tape:

{context_tape}
"""

SELECT_AGENT_SUFFIX = """You will select the agent that writes code in this organization. 

If there is ONLY ONE agent in the organization that writes code, you will select that agent and output this JSON:

{
    "agent_name": <hierarchical name of the agent>,
    "reason": ""
}

If there is NO agents in the organization that write code, you will output this JSON:

{
    "agent_name": null,
    "reason": "No agent writes code in this organization"
}

If there are MULTIPLE agents in the organization that write code, you will output this JSON:

{
    "agent_name": null,
    "reason": <1-3 sentences explaining what are the multiple agent that you think are writing code>
}

"""

SELECT_STEP_SUFFIX = """Based on the feedback {agent_name} is getting for the code they write 
select the step in which this agent wrote code that needs improvement. Improvements can include
- adding commands to install missing dependencies 
- fixing logical errors

You will output this JSON:

{{
    "reasoning": <spell out your thoughts>
    "step_index": <index of the first step in the tape where the agent writes bad code>
}}

If the agent always wrote great code, you will output "null" in the "index" field.

"""

REWRITE_STEP_SUFFIX = """In the previous steps you found that the agent {agent_name} wrote bad code at step {step_index}.
    
    Your reasoning was as follows: {reasoning}.
    
    You will rewrite the step in which the agent wrote bad code. Use the feedback that the agent received 
    later in the tape after Step {step_index}. If you want the user to take some steps before rerunning the code,
    express these steps as an executable code block.
    
    You must respect the schema of the step. Just rewrite the field of the step that contains bad code. 
    Keep the index field and other metadata field.
    
    """


class SelectAgent(Thought):
    kind: str = "select_agent"
    agent_name: str | None
    reason: str


class SelectStep(Thought):
    kind: str = "select_step"
    reasoning: str
    step_index: int | None


class RewriteStep(Action):
    kind: str = "rewrite_step"
    step_index: int
    # code can be written in either Call or Respond messages
    new_step: Call | Respond


class StepParsingError(Action):
    kind: str = "step_parsing_error"
    error: str


CodeImproverTape = Tape[TeamTape, SelectAgent | SelectStep | RewriteStep | FinalStep | Call | Respond]


def improver_tape_view(tape: Tape) -> str:
    data = []
    for index, step in enumerate(tape):
        data.append(step.llm_dict())
        data[-1]["index"] = index
        if isinstance(step, AgentStep):
            data[-1]["metadata"] = {"agent": step.metadata.agent}
    return json.dumps(data, indent=2)


class AgentSelector(Agent):
    def make_prompt(self, tape: CodeImproverTape) -> Prompt:
        assert tape.context is not None
        usr_msg = CONTEXT_TAPE_PREFIX.format(context_tape=improver_tape_view(tape.context))
        usr_msg += SELECT_AGENT_SUFFIX
        usr_msg += MUST_BE_JSON
        return Prompt.from_user_message(usr_msg)

    def generate_steps(self, tape: CodeImproverTape, llm_stream: LLMStream):
        yield SelectAgent.model_validate_json(llm_stream.get_text())
        yield Respond(copy_output=True)


class StepSelector(Agent):
    def make_prompt(self, tape: CodeImproverTape) -> Prompt:
        assert isinstance(select_step := tape.steps[-1], SelectAgent)
        if select_step.agent_name is None:
            return Prompt()
        assert tape.context is not None
        usr_msg = CONTEXT_TAPE_PREFIX.format(context_tape=improver_tape_view(tape.context))
        usr_msg += SELECT_STEP_SUFFIX.format(agent_name=select_step.agent_name)
        usr_msg += MUST_BE_JSON
        return Prompt.from_user_message(usr_msg)

    def generate_steps(self, tape: Any, llm_stream: LLMStream):
        if not llm_stream:
            yield FinalStep()
        yield SelectStep.model_validate_json(llm_stream.get_text())
        yield Respond(copy_output=True)


class StepRewriter(Agent):
    def make_prompt(self, tape: CodeImproverTape) -> Prompt:
        assert isinstance(select_agent := tape.steps[-2], SelectAgent)
        assert isinstance(select_step := tape.steps[-1], SelectStep)
        if select_agent.agent_name is None or select_step.step_index is None:
            return Prompt()
        assert tape.context is not None
        usr_msg = CONTEXT_TAPE_PREFIX.format(context_tape=improver_tape_view(tape.context))
        usr_msg += REWRITE_STEP_SUFFIX.format(
            agent_name=select_agent.agent_name,
            step_index=select_step.step_index,
            reasoning=select_step.reasoning,
        )
        usr_msg += MUST_BE_JSON
        return Prompt.from_user_message(usr_msg)

    def generate_steps(self, tape: Any, llm_stream: LLMStream):
        if not llm_stream:
            yield FinalStep()
        assert isinstance(select_step := tape.steps[-1], SelectStep)
        data = json.loads(llm_stream.get_text())
        assert select_step.step_index is not None
        try:
            new_step = tape.context.steps[select_step.step_index].model_validate(data)
            yield RewriteStep(step_index=select_step.step_index, new_step=new_step)
        except Exception as e:
            yield StepParsingError(error=str(e))


def make_world(llm: LLM | None = None) -> tuple[Agent, Tape, Tape]:
    res_dir = f"{pathlib.Path(__file__).parent.resolve()}/res"
    with open(f"{res_dir}/bad_tape.json", "r") as f:
        bad_tape = TeamTape.model_validate(json.load(f))
    improver_tape = CodeImproverTape(context=bad_tape, steps=[])

    llm = llm or LiteLLM(
        model_name="gpt-4o",
        parameters={"timeout": 15.0, "response_format": {"type": "json_object"}},
        use_cache=True,
    )
    code_improver = Chain.create(
        name="CodeImprover",
        subagents_with_inputs=[
            (AgentSelector.create(llm), ()),
            (StepSelector.create(llm), (-1,)),
            (StepRewriter.create(llm), (-2, -1)),
        ],
    )

    return code_improver, bad_tape, improver_tape


def main(mode: Literal["run improver", "studio agent", "studio improver"]):
    code_improver, bad_tape, improver_tape = make_world()

    if mode == "run improver":
        final_tape = code_improver.run(improver_tape).get_final_tape()
        with open("final_tape.json", "w") as f:
            f.write(final_tape.model_dump_json(indent=2))
    elif mode == "studio improver":
        from tapeagents.studio import Studio

        Studio(code_improver, improver_tape, PrettyRenderer()).launch()
    elif mode == "studio agent":
        data_science_agent, _, env = data_science_make_world()

        def improve_code(tape: Tape):
            improver_start_tape = CodeImproverTape(context=tape, steps=[])
            improver_final_tape = code_improver.run(improver_start_tape).get_final_tape()
            observe_tape(improver_final_tape)
            if not isinstance(rewrite := improver_final_tape[-1], RewriteStep):
                raise ValueError(
                    f"Could not improve tape {tape.metadata.id}"
                    f"For details see tape {improver_final_tape.metadata.id}"
                )
            result = tape.model_copy(
                update=dict(
                    steps=tape.steps[: rewrite.step_index] + [rewrite.new_step],
                    metadata=TapeMetadata(author_tape_id=improver_final_tape.metadata.id),
                )
            )
            return result

        transforms = {"improve_code": improve_code}
        from tapeagents.studio import Studio

        Studio(data_science_agent, bad_tape, make_renderers(), env, transforms).launch()
    else:
        assert False, f"Invalid mode {mode}"


if __name__ == "__main__":
    match sys.argv[1:]:
        case ["studio", "agent"]:
            main("studio agent")
        case ["studio", "improver"]:
            main("studio improver")
        case ["run", "improver"]:
            main("run improver")
        case _:
            # print usage and exit
            print("Usage: python -m examples.data_science [studio agent] [studio improver]")<|MERGE_RESOLUTION|>--- conflicted
+++ resolved
@@ -17,11 +17,7 @@
 from tapeagents.llms import LLM, LiteLLM, LLMStream
 from tapeagents.observe import observe_tape
 from tapeagents.rendering import PrettyRenderer
-<<<<<<< HEAD
-=======
 from tapeagents.team import TeamTape
-from tapeagents.utils import run_in_tmp_dir_to_make_test_data
->>>>>>> aa79eac9
 from tapeagents.view import Call, Respond
 
 from examples.data_science import make_renderers
@@ -184,6 +180,8 @@
         assert select_step.step_index is not None
         try:
             new_step = tape.context.steps[select_step.step_index].model_validate(data)
+            # deterministic step id to make this example testable
+            new_step.metadata.id = '123'
             yield RewriteStep(step_index=select_step.step_index, new_step=new_step)
         except Exception as e:
             yield StepParsingError(error=str(e))
