--- conflicted
+++ resolved
@@ -1,7 +1,6 @@
 defaults:
   - llm: gpt4o_mini
   - _self_
-<<<<<<< HEAD
 
 llm:
   parameters:
@@ -9,16 +8,8 @@
 
 exp_name: gpt4o_mini_val
 exp_path: examples/gaia_agent/outputs/${exp_name}
-data_dir: ../gaia_clone/2023/validation
+split: validation
 batch: 1
-=======
-  
-exp_name: gpt4o_mini_val_l1test1
-exp_path: outputs/gaia/runs/${exp_name}
-split: validation
-n_attempts: 1
-batch: 32
->>>>>>> 4ce872c5
 agent:
   planning_mode: simple
 
