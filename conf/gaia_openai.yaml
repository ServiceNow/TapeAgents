defaults:
  - llm: gpt4o_mini
  - _self_
<<<<<<< HEAD

llm:
  parameters:
    temperature: 0.0

exp_name: gpt4o_mini_val_v2_1
exp_path: ../gaia/runs/${exp_name}
data_dir: ../gaia/dataset/validation/
=======
  
exp_name: gpt4o_mini_val_batch32_6
exp_path: outputs/gaia/runs/${exp_name}
split: validation
n_attempts: 1
>>>>>>> 8e45ab72
batch: 32
agent:
  planning_mode: simple

env:
  safe_calculator: false
  use_web_cache: true
  only_cached_webpages: false

hydra:
  run:
    dir: outputs/gaia/runs/${exp_name}<|MERGE_RESOLUTION|>--- conflicted
+++ resolved
@@ -1,22 +1,11 @@
 defaults:
   - llm: gpt4o_mini
   - _self_
-<<<<<<< HEAD
-
-llm:
-  parameters:
-    temperature: 0.0
-
-exp_name: gpt4o_mini_val_v2_1
-exp_path: ../gaia/runs/${exp_name}
-data_dir: ../gaia/dataset/validation/
-=======
   
 exp_name: gpt4o_mini_val_batch32_6
 exp_path: outputs/gaia/runs/${exp_name}
 split: validation
 n_attempts: 1
->>>>>>> 8e45ab72
 batch: 32
 agent:
   planning_mode: simple
@@ -28,4 +17,4 @@
 
 hydra:
   run:
-    dir: outputs/gaia/runs/${exp_name}+    dir: ${exp_path}